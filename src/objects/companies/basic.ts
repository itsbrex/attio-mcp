--- conflicted
+++ resolved
@@ -3,27 +3,20 @@
  */
 import { getAttioClient } from '../../api/attio-client.js';
 import { getObjectDetails, listObjects } from '../../api/operations/index.js';
-<<<<<<< HEAD
-=======
 import { ResourceType, Company } from '../../types/attio.js';
 import { CompanyAttributes } from './types.js';
 import { CompanyValidator } from '../../validators/company-validator.js';
->>>>>>> 081b582b
 import {
   CompanyOperationError,
   InvalidCompanyDataError,
 } from '../../errors/company-errors.js';
-import { type Company, Person, ResourceType } from '../../types/attio.js';
-import { findPersonReference } from '../../utils/person-lookup.js';
-import { CompanyValidator } from '../../validators/company-validator.js';
 import {
   createObjectWithDynamicFields,
+  updateObjectWithDynamicFields,
+  updateObjectAttributeWithDynamicFields,
   deleteObjectWithValidation,
-  updateObjectAttributeWithDynamicFields,
-  updateObjectWithDynamicFields,
 } from '../base-operations.js';
-import { searchPeople } from '../people/search.js';
-import type { CompanyAttributes } from './types.js';
+import { findPersonReference } from '../../utils/person-lookup.js';
 
 /**
  * Lists companies sorted by most recent interaction
@@ -31,7 +24,7 @@
  * @param limit - Maximum number of companies to return (default: 20)
  * @returns Array of company results
  */
-export async function listCompanies(limit = 20): Promise<Company[]> {
+export async function listCompanies(limit: number = 20): Promise<Company[]> {
   // Use the unified operation if available, with fallback to direct implementation
   try {
     return await listObjects<Company>(ResourceType.COMPANIES, limit);
@@ -74,7 +67,7 @@
         // Try to parse the URI formally using parseResourceUri utility
         // This is more robust than string splitting
         const [resourceType, id] =
-          companyIdOrUri.match(/^attio:\/\/([^/]+)\/(.+)$/)?.slice(1) || [];
+          companyIdOrUri.match(/^attio:\/\/([^\/]+)\/(.+)$/)?.slice(1) || [];
 
         if (resourceType !== ResourceType.COMPANIES) {
           throw new Error(
@@ -194,7 +187,7 @@
           // Log detailed error information in development
           if (process.env.NODE_ENV === 'development') {
             console.error(
-              '[getCompanyDetails] All retrieval attempts failed:',
+              `[getCompanyDetails] All retrieval attempts failed:`,
               errorDetails
             );
           }
