# IDE/Tool-specific files
.windsurfrules
.claude/
.DS_Store
.git
node_modules/
CLAUDE.md
.cursor/

# Environment files
.env
.env.test
.env.production
.env.local
.env.*.local

# Keep examples
!.env.example

# PID files
.health_server.pid

# Build output
dist/

# Log files
*.log

# Temporary directories
/temp/
/tmp/
/scripts/fix/

# Temporary markdown files
comment.md
issue_body.md
.wireit/

# Client-specific documentation (sensitive data)
docs/shapescale-attio-crm.md

# Test coverage reports
coverage/
<<<<<<< HEAD
*.lcov

.env.development
.specstory
.cursorindexingignore.env.test

# Alternative tools (not used)
biome.json
bun.lock
=======
coverage-e2e/
*.lcov

# E2E test configuration (contains workspace-specific data)
test/e2e/config.local.json

# E2E test results and reports
test-results/
>>>>>>> bfdbbb27
<|MERGE_RESOLUTION|>--- conflicted
+++ resolved
@@ -41,7 +41,7 @@
 
 # Test coverage reports
 coverage/
-<<<<<<< HEAD
+coverage-e2e/
 *.lcov
 
 .env.development
@@ -51,13 +51,9 @@
 # Alternative tools (not used)
 biome.json
 bun.lock
-=======
-coverage-e2e/
-*.lcov
 
 # E2E test configuration (contains workspace-specific data)
 test/e2e/config.local.json
 
 # E2E test results and reports
-test-results/
->>>>>>> bfdbbb27
+test-results/