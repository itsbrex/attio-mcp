--- conflicted
+++ resolved
@@ -1,64 +1,64 @@
 /**
  * Advanced universal operations tool configurations
- *
+ * 
  * These 5 tools provide sophisticated search and batch capabilities
  * across all resource types.
  */
 
+import {
+  UniversalToolConfig,
+  AdvancedSearchParams,
+  RelationshipSearchParams,
+  ContentSearchParams,
+  TimeframeSearchParams,
+  BatchOperationsParams,
+  UniversalResourceType,
+  RelationshipType,
+  ContentSearchType,
+  TimeframeType,
+  BatchOperationType
+} from './types.js';
+
+import {
+  advancedSearchSchema,
+  searchByRelationshipSchema,
+  searchByContentSchema,
+  searchByTimeframeSchema,
+  batchOperationsSchema,
+  validateUniversalToolParams
+} from './schemas.js';
+
+import {
+  handleUniversalSearch,
+  handleUniversalGetDetails,
+  handleUniversalCreate,
+  handleUniversalUpdate,
+  handleUniversalDelete,
+  formatResourceType,
+  createUniversalError
+} from './shared-handlers.js';
+
 // Import specialized handlers
 import {
-  advancedSearchCompanies,
   searchCompaniesByNotes,
   searchCompaniesByPeople,
 } from '../../../objects/companies/index.js';
+
 import {
-  advancedSearchPeople,
   searchPeopleByCompany,
   searchPeopleByNotes,
 } from '../../../objects/people/index.js';
+
 // Import date-related functions directly from search module to avoid potential circular imports
 import {
-  searchPeopleByActivity,
   searchPeopleByCreationDate,
+  searchPeopleByModificationDate,
   searchPeopleByLastInteraction,
-  searchPeopleByModificationDate,
+  searchPeopleByActivity
 } from '../../../objects/people/search.js';
-import {
-  type ActivityFilter,
-  type AttioRecord,
-  InteractionType,
-} from '../../../types/attio.js';
+
+import { AttioRecord, ActivityFilter, InteractionType } from '../../../types/attio.js';
 import { validateAndCreateDateRange } from '../../../utils/date-utils.js';
-import {
-  advancedSearchSchema,
-  batchOperationsSchema,
-  searchByContentSchema,
-  searchByRelationshipSchema,
-  searchByTimeframeSchema,
-  validateUniversalToolParams,
-} from './schemas.js';
-import {
-  createUniversalError,
-  formatResourceType,
-  handleUniversalCreate,
-  handleUniversalDelete,
-  handleUniversalGetDetails,
-  handleUniversalSearch,
-  handleUniversalUpdate,
-} from './shared-handlers.js';
-import {
-  type AdvancedSearchParams,
-  type BatchOperationsParams,
-  BatchOperationType,
-  type ContentSearchParams,
-  ContentSearchType,
-  type RelationshipSearchParams,
-  RelationshipType,
-  type TimeframeSearchParams,
-  TimeframeType,
-  UniversalResourceType,
-  type UniversalToolConfig,
-} from './types.js';
 
 // Performance and safety constants
 const MAX_BATCH_SIZE = 50; // Maximum number of records per batch operation
@@ -72,7 +72,7 @@
   if (items && items.length > MAX_BATCH_SIZE) {
     throw new Error(
       `Batch ${operationType} size (${items.length}) exceeds maximum allowed (${MAX_BATCH_SIZE}). ` +
-        'Please split into smaller batches for performance and safety.'
+      `Please split into smaller batches for performance and safety.`
     );
   }
 }
@@ -81,7 +81,7 @@
  * Adds a small delay between API calls to respect rate limits
  */
 function delay(ms: number): Promise<void> {
-  return new Promise((resolve) => setTimeout(resolve, ms));
+  return new Promise(resolve => setTimeout(resolve, ms));
 }
 
 /**
@@ -92,55 +92,48 @@
   items: T[],
   processor: (item: T, index: number) => Promise<any>,
   maxConcurrency: number = MAX_CONCURRENT_REQUESTS
-): Promise<
-  Array<{ success: boolean; result?: any; error?: string; data?: T }>
-> {
-  const results: Array<{
-    success: boolean;
-    result?: any;
-    error?: string;
-    data?: T;
-  }> = [];
-
+): Promise<Array<{ success: boolean; result?: any; error?: string; data?: T }>> {
+  const results: Array<{ success: boolean; result?: any; error?: string; data?: T }> = [];
+  
   // Process items in chunks to control concurrency
   for (let i = 0; i < items.length; i += maxConcurrency) {
     const chunk = items.slice(i, i + maxConcurrency);
-
+    
     // Process chunk in parallel with Promise.allSettled for error isolation
     const chunkPromises = chunk.map(async (item, chunkIndex) => {
       try {
         const result = await processor(item, i + chunkIndex);
         return { success: true, result };
       } catch (error) {
-        return {
-          success: false,
-          error: error instanceof Error ? error.message : String(error),
-          data: item,
+        return { 
+          success: false, 
+          error: error instanceof Error ? error.message : String(error), 
+          data: item 
         };
       }
     });
-
+    
     const chunkResults = await Promise.allSettled(chunkPromises);
-
+    
     // Add results from this chunk (allSettled results are always fulfilled)
     for (const settledResult of chunkResults) {
       if (settledResult.status === 'fulfilled') {
         results.push(settledResult.value);
       } else {
         // This should rarely happen since we handle errors in the inner promise
-        results.push({
-          success: false,
-          error: `Unexpected processing error: ${settledResult.reason}`,
+        results.push({ 
+          success: false, 
+          error: `Unexpected processing error: ${settledResult.reason}` 
         });
       }
     }
-
+    
     // Add delay between chunks to respect rate limits
     if (i + maxConcurrency < items.length) {
       await delay(BATCH_DELAY_MS);
     }
   }
-
+  
   return results;
 }
 
@@ -152,63 +145,26 @@
   name: 'advanced-search',
   handler: async (params: AdvancedSearchParams): Promise<AttioRecord[]> => {
     try {
-<<<<<<< HEAD
-      validateUniversalToolParams('advanced-search', params);
-
-      const {
-        resource_type,
-        query,
-        filters,
-        sort_by,
-        sort_order,
-        limit,
-        offset,
-      } = params;
-
-=======
       const sanitizedParams = validateUniversalToolParams('advanced-search', params);
       
       const { resource_type, query, filters, limit, offset } = sanitizedParams;
       
->>>>>>> 081b582b
       // Use the universal search handler with advanced filtering
       return await handleUniversalSearch({
         resource_type,
         query,
         filters,
         limit,
-        offset,
+        offset
       });
     } catch (error) {
-      throw createUniversalError(
-        'advanced search',
-        params.resource_type,
-        error
-      );
-    }
-  },
-  formatResult: (
-    results: AttioRecord[],
-    resourceType?: UniversalResourceType
-  ) => {
+      throw createUniversalError('advanced search', params.resource_type, error);
+    }
+  },
+  formatResult: (results: AttioRecord[], resourceType?: UniversalResourceType) => {
     if (!Array.isArray(results)) {
       return 'No results found';
     }
-<<<<<<< HEAD
-
-    const resourceTypeName = resourceType
-      ? formatResourceType(resourceType)
-      : 'record';
-    const plural =
-      results.length === 1 ? resourceTypeName : `${resourceTypeName}s`;
-
-    return `Advanced search found ${results.length} ${plural}:\n${results
-      .map((record: any, index: number) => {
-        const name =
-          record.values?.name?.[0]?.value ||
-          record.values?.title?.[0]?.value ||
-          'Unnamed';
-=======
     
     const resourceTypeName = resourceType ? formatResourceType(resourceType) : 'record';
     // Handle proper pluralization
@@ -230,25 +186,24 @@
                     record.values?.full_name?.[0]?.value ||
                     record.values?.title?.[0]?.value || 
                     'Unnamed';
->>>>>>> 081b582b
         const id = record.id?.record_id || 'unknown';
-
+        
         // Include additional context for advanced search results
         const website = record.values?.website?.[0]?.value;
         const email = record.values?.email?.[0]?.value;
         const industry = record.values?.industry?.[0]?.value;
         const location = record.values?.location?.[0]?.value;
-
+        
         let context = '';
         if (industry) context += ` [${industry}]`;
         if (location) context += ` (${location})`;
         if (website) context += ` - ${website}`;
         else if (email) context += ` - ${email}`;
-
+        
         return `${index + 1}. ${name}${context} (ID: ${id})`;
       })
       .join('\n')}`;
-  },
+  }
 };
 
 /**
@@ -259,94 +214,61 @@
   name: 'search-by-relationship',
   handler: async (params: RelationshipSearchParams): Promise<AttioRecord[]> => {
     try {
-<<<<<<< HEAD
-      validateUniversalToolParams('search-by-relationship', params);
-
-      const {
-        relationship_type,
-        source_id,
-        target_resource_type,
-        limit,
-        offset,
-      } = params;
-
-=======
       const sanitizedParams = validateUniversalToolParams('search-by-relationship', params);
       
       const { relationship_type, source_id } = sanitizedParams;
       
->>>>>>> 081b582b
       switch (relationship_type) {
         case RelationshipType.COMPANY_TO_PEOPLE:
           return await searchPeopleByCompany(source_id);
-
+          
         case RelationshipType.PEOPLE_TO_COMPANY:
           return await searchCompaniesByPeople(source_id);
-
+          
         case RelationshipType.PERSON_TO_TASKS:
         case RelationshipType.COMPANY_TO_TASKS:
           // Task relationship search requires filtering tasks by linked records
           // This functionality depends on the Attio API's task filtering capabilities
           throw new Error(
             `Task relationship search (${relationship_type}) is not currently available. ` +
-              'This feature requires enhanced API filtering capabilities. ' +
-              `As a workaround, you can use the 'search-records' tool with resource_type='tasks' to find all tasks, ` +
-              'then filter the results programmatically.'
+            `This feature requires enhanced API filtering capabilities. ` +
+            `As a workaround, you can use the 'search-records' tool with resource_type='tasks' to find all tasks, ` +
+            `then filter the results programmatically.`
           );
-
+          
         default:
-          throw new Error(
-            `Unsupported relationship type: ${relationship_type}`
-          );
+          throw new Error(`Unsupported relationship type: ${relationship_type}`);
       }
     } catch (error) {
-      throw createUniversalError(
-        'relationship search',
-        params.relationship_type,
-        error
-      );
-    }
-  },
-  formatResult: (
-    results: AttioRecord[],
-    relationshipType?: RelationshipType
-  ) => {
+      throw createUniversalError('relationship search', params.relationship_type, error);
+    }
+  },
+  formatResult: (results: AttioRecord[], relationshipType?: RelationshipType) => {
     if (!Array.isArray(results)) {
       return 'No related records found';
     }
-
-    const relationshipName = relationshipType
-      ? relationshipType.replace(/_/g, ' ')
-      : 'relationship';
-
+    
+    const relationshipName = relationshipType ? relationshipType.replace(/_/g, ' ') : 'relationship';
+    
     return `Found ${results.length} records for ${relationshipName}:\n${results
       .map((record: any, index: number) => {
-<<<<<<< HEAD
-        const name =
-          record.values?.name?.[0]?.value ||
-          record.values?.title?.[0]?.value ||
-          'Unnamed';
-=======
         const name = record.values?.name?.[0]?.value || 
                     record.values?.name?.[0]?.full_name ||
                     record.values?.full_name?.[0]?.value ||
                     record.values?.title?.[0]?.value || 
                     'Unnamed';
->>>>>>> 081b582b
         const id = record.id?.record_id || 'unknown';
         const email = record.values?.email?.[0]?.value;
-        const role =
-          record.values?.role?.[0]?.value ||
-          record.values?.position?.[0]?.value;
-
+        const role = record.values?.role?.[0]?.value || record.values?.position?.[0]?.value;
+        
         let details = '';
         if (role) details += ` (${role})`;
         if (email) details += ` - ${email}`;
-
+        
         return `${index + 1}. ${name}${details} (ID: ${id})`;
       })
       .join('\n')}`;
-  },
+  }
 };
 
 /**
@@ -357,99 +279,71 @@
   name: 'search-by-content',
   handler: async (params: ContentSearchParams): Promise<AttioRecord[]> => {
     try {
-<<<<<<< HEAD
-      validateUniversalToolParams('search-by-content', params);
-
-      const { resource_type, content_type, search_query, limit, offset } =
-        params;
-
-=======
       const sanitizedParams = validateUniversalToolParams('search-by-content', params);
       
       const { resource_type, content_type, search_query } = sanitizedParams;
       
->>>>>>> 081b582b
       switch (content_type) {
         case ContentSearchType.NOTES:
           if (resource_type === UniversalResourceType.COMPANIES) {
             return await searchCompaniesByNotes(search_query);
-          }
-          if (resource_type === UniversalResourceType.PEOPLE) {
+          } else if (resource_type === UniversalResourceType.PEOPLE) {
             return await searchPeopleByNotes(search_query);
           }
           break;
-
+          
         case ContentSearchType.ACTIVITY:
           if (resource_type === UniversalResourceType.PEOPLE) {
             // Create proper ActivityFilter with required dateRange property
             const activityFilter: ActivityFilter = {
               dateRange: {
-                preset: 'last_month', // Default to last month for activity search
+                preset: 'last_month' // Default to last month for activity search
               },
-              interactionType: InteractionType.ANY, // Search all interaction types
+              interactionType: InteractionType.ANY // Search all interaction types
             };
             return await searchPeopleByActivity(activityFilter);
           }
           break;
-
+          
         case ContentSearchType.INTERACTIONS:
           // Interaction-based content search requires access to interaction/activity APIs
           // This functionality may require additional Attio API endpoints
           throw new Error(
             `Interaction content search is not currently available for ${resource_type}. ` +
-              'This feature requires access to interaction/activity API endpoints. ' +
-              `As an alternative, try searching by notes content or using timeframe search with 'last_interaction' type.`
+            `This feature requires access to interaction/activity API endpoints. ` +
+            `As an alternative, try searching by notes content or using timeframe search with 'last_interaction' type.`
           );
-
+          
         default:
           throw new Error(`Unsupported content type: ${content_type}`);
       }
-
-      throw new Error(
-        `Content search not supported for resource type ${resource_type} and content type ${content_type}`
-      );
+      
+      throw new Error(`Content search not supported for resource type ${resource_type} and content type ${content_type}`);
     } catch (error) {
-      throw createUniversalError(
-        'content search',
-        `${params.resource_type}:${params.content_type}`,
-        error
-      );
-    }
-  },
-  formatResult: (
-    results: AttioRecord[],
-    contentType?: ContentSearchType,
-    resourceType?: UniversalResourceType
-  ) => {
+      throw createUniversalError('content search', `${params.resource_type}:${params.content_type}`, error);
+    }
+  },
+  formatResult: (results: AttioRecord[], contentType?: ContentSearchType, resourceType?: UniversalResourceType) => {
     if (!Array.isArray(results)) {
       return 'No content matches found';
     }
-
+    
     const contentTypeName = contentType ? contentType : 'content';
-    const resourceTypeName = resourceType
-      ? formatResourceType(resourceType)
-      : 'record';
-
+    const resourceTypeName = resourceType ? formatResourceType(resourceType) : 'record';
+    
     return `Found ${results.length} ${resourceTypeName}s with matching ${contentTypeName}:\n${results
       .map((record: any, index: number) => {
-<<<<<<< HEAD
-        const name =
-          record.values?.name?.[0]?.value ||
-          record.values?.title?.[0]?.value ||
-          'Unnamed';
-=======
         const name = record.values?.name?.[0]?.value || 
                     record.values?.name?.[0]?.full_name ||
                     record.values?.full_name?.[0]?.value ||
                     record.values?.title?.[0]?.value || 
                     'Unnamed';
->>>>>>> 081b582b
         const id = record.id?.record_id || 'unknown';
-
+        
         return `${index + 1}. ${name} (ID: ${id})`;
       })
       .join('\n')}`;
-  },
+  }
 };
 
 /**
@@ -460,136 +354,83 @@
   name: 'search-by-timeframe',
   handler: async (params: TimeframeSearchParams): Promise<AttioRecord[]> => {
     try {
-<<<<<<< HEAD
-      validateUniversalToolParams('search-by-timeframe', params);
-
-      const {
-        resource_type,
-        timeframe_type,
-        start_date,
-        end_date,
-        limit,
-        offset,
-      } = params;
-
-=======
       const sanitizedParams = validateUniversalToolParams('search-by-timeframe', params);
       
       const { resource_type, timeframe_type, start_date, end_date } = sanitizedParams;
       
->>>>>>> 081b582b
       if (resource_type === UniversalResourceType.PEOPLE) {
         switch (timeframe_type) {
           case TimeframeType.CREATED:
-            return await searchPeopleByCreationDate({
-              start: start_date,
-              end: end_date,
-            });
-
+            return await searchPeopleByCreationDate({ start: start_date, end: end_date });
+            
           case TimeframeType.MODIFIED:
-<<<<<<< HEAD
-            return await searchPeopleByModificationDate({
-              start: start_date,
-              end: end_date,
-            });
-
-=======
             return await searchPeopleByModificationDate({ start: start_date, end: end_date });
             
->>>>>>> 081b582b
           case TimeframeType.LAST_INTERACTION: {
             // Validate and create date range object
             const dateRange = validateAndCreateDateRange(start_date, end_date);
             if (!dateRange) {
-              throw new Error(
-                'At least one date (start or end) is required for last interaction search'
-              );
+              throw new Error('At least one date (start or end) is required for last interaction search');
             }
             return await searchPeopleByLastInteraction(dateRange);
           }
-<<<<<<< HEAD
-
-=======
             
->>>>>>> 081b582b
           default:
+            throw new Error(`Unsupported timeframe type for people: ${timeframe_type}`);
+        }
+      } else {
+        // For other resource types, use basic date filtering approach
+        // This is a simplified implementation that may need enhancement based on API capabilities
+        switch (resource_type) {
+          case UniversalResourceType.COMPANIES:
+          case UniversalResourceType.RECORDS:
+          case UniversalResourceType.TASKS:
             throw new Error(
-              `Unsupported timeframe type for people: ${timeframe_type}`
+              `Timeframe search is not currently optimized for ${resource_type}. ` +
+              `The Attio API does not provide native date filtering for this resource type. ` +
+              `As a workaround, you can use 'advanced-search' with custom filter conditions or retrieve all records and filter programmatically.`
             );
+            
+          default:
+            throw new Error(`Timeframe search not supported for resource type: ${resource_type}`);
         }
       }
-      // For other resource types, use basic date filtering approach
-      // This is a simplified implementation that may need enhancement based on API capabilities
-      switch (resource_type) {
-        case UniversalResourceType.COMPANIES:
-        case UniversalResourceType.RECORDS:
-        case UniversalResourceType.TASKS:
-          throw new Error(
-            `Timeframe search is not currently optimized for ${resource_type}. ` +
-              'The Attio API does not provide native date filtering for this resource type. ' +
-              `As a workaround, you can use 'advanced-search' with custom filter conditions or retrieve all records and filter programmatically.`
-          );
-
-        default:
-          throw new Error(
-            `Timeframe search not supported for resource type: ${resource_type}`
-          );
-      }
     } catch (error) {
-      throw createUniversalError(
-        'timeframe search',
-        `${params.resource_type}:${params.timeframe_type}`,
-        error
-      );
-    }
-  },
-  formatResult: (
-    results: AttioRecord[],
-    timeframeType?: TimeframeType,
-    resourceType?: UniversalResourceType
-  ) => {
+      throw createUniversalError('timeframe search', `${params.resource_type}:${params.timeframe_type}`, error);
+    }
+  },
+  formatResult: (results: AttioRecord[], timeframeType?: TimeframeType, resourceType?: UniversalResourceType) => {
     if (!Array.isArray(results)) {
       return 'No records found in timeframe';
     }
-
-    const timeframeName = timeframeType
-      ? timeframeType.replace(/_/g, ' ')
-      : 'timeframe';
-    const resourceTypeName = resourceType
-      ? formatResourceType(resourceType)
-      : 'record';
-
+    
+    const timeframeName = timeframeType ? timeframeType.replace(/_/g, ' ') : 'timeframe';
+    const resourceTypeName = resourceType ? formatResourceType(resourceType) : 'record';
+    
     return `Found ${results.length} ${resourceTypeName}s by ${timeframeName}:\n${results
       .map((record: any, index: number) => {
-<<<<<<< HEAD
-        const name =
-          record.values?.name?.[0]?.value ||
-          record.values?.title?.[0]?.value ||
-          'Unnamed';
-=======
         const name = record.values?.name?.[0]?.value || 
                     record.values?.name?.[0]?.full_name ||
                     record.values?.full_name?.[0]?.value ||
                     record.values?.title?.[0]?.value || 
                     'Unnamed';
->>>>>>> 081b582b
         const id = record.id?.record_id || 'unknown';
-
+        
         // Try to show relevant date information
         const created = record.created_at;
         const modified = record.updated_at;
         let dateInfo = '';
-
+        
         if (timeframeType === TimeframeType.CREATED && created) {
           dateInfo = ` (created: ${new Date(created).toLocaleDateString()})`;
         } else if (timeframeType === TimeframeType.MODIFIED && modified) {
           dateInfo = ` (modified: ${new Date(modified).toLocaleDateString()})`;
         }
-
+        
         return `${index + 1}. ${name}${dateInfo} (ID: ${id})`;
       })
       .join('\n')}`;
-  },
+  }
 };
 
 /**
@@ -600,35 +441,19 @@
   name: 'batch-operations',
   handler: async (params: BatchOperationsParams): Promise<any> => {
     try {
-<<<<<<< HEAD
-      validateUniversalToolParams('batch-operations', params);
-
-      const {
-        resource_type,
-        operation_type,
-        records,
-        record_ids,
-        limit,
-        offset,
-      } = params;
-
-=======
       const sanitizedParams = validateUniversalToolParams('batch-operations', params);
       
       const { resource_type, operation_type, records, record_ids, limit, offset } = sanitizedParams;
       
->>>>>>> 081b582b
       switch (operation_type) {
         case BatchOperationType.CREATE:
           if (!records || records.length === 0) {
-            throw new Error(
-              'Records array is required for batch create operation'
-            );
+            throw new Error('Records array is required for batch create operation');
           }
-
+          
           // Validate batch size for performance and safety
           validateBatchSize(records, 'create');
-
+          
           // Use parallel processing with controlled concurrency
           return await processInParallelWithErrorIsolation(
             records,
@@ -636,21 +461,19 @@
               return await handleUniversalCreate({
                 resource_type,
                 record_data: recordData,
-                return_details: true,
+                return_details: true
               });
             }
           );
-
+          
         case BatchOperationType.UPDATE:
           if (!records || records.length === 0) {
-            throw new Error(
-              'Records array is required for batch update operation'
-            );
+            throw new Error('Records array is required for batch update operation');
           }
-
+          
           // Validate batch size for performance and safety
           validateBatchSize(records, 'update');
-
+          
           // Use parallel processing with controlled concurrency
           return await processInParallelWithErrorIsolation(
             records,
@@ -658,130 +481,112 @@
               if (!recordData.id) {
                 throw new Error('Record ID is required for update operation');
               }
-
+              
               return await handleUniversalUpdate({
                 resource_type,
                 record_id: recordData.id,
                 record_data: recordData,
-                return_details: true,
+                return_details: true
               });
             }
           );
-
+          
         case BatchOperationType.DELETE:
           if (!record_ids || record_ids.length === 0) {
-            throw new Error(
-              'Record IDs array is required for batch delete operation'
-            );
+            throw new Error('Record IDs array is required for batch delete operation');
           }
-
+          
           // Validate batch size for performance and safety
           validateBatchSize(record_ids, 'delete');
-
+          
           // Use parallel processing with controlled concurrency
           return await processInParallelWithErrorIsolation(
             record_ids,
             async (recordId: string) => {
               return await handleUniversalDelete({
                 resource_type,
-                record_id: recordId,
+                record_id: recordId
               });
             }
           );
-
+          
         case BatchOperationType.GET:
           if (!record_ids || record_ids.length === 0) {
-            throw new Error(
-              'Record IDs array is required for batch get operation'
-            );
+            throw new Error('Record IDs array is required for batch get operation');
           }
-
+          
           // Validate batch size for performance and safety
           validateBatchSize(record_ids, 'get');
-
+          
           // Use parallel processing with controlled concurrency
           return await processInParallelWithErrorIsolation(
             record_ids,
             async (recordId: string) => {
               return await handleUniversalGetDetails({
                 resource_type,
-                record_id: recordId,
+                record_id: recordId
               });
             }
           );
-
+          
         case BatchOperationType.SEARCH:
           // Batch search is essentially the same as regular search with pagination
           return await handleUniversalSearch({
             resource_type,
             limit,
-            offset,
+            offset
           });
-
+          
         default:
-          throw new Error(
-            `Unsupported batch operation type: ${operation_type}`
-          );
+          throw new Error(`Unsupported batch operation type: ${operation_type}`);
       }
     } catch (error) {
-      throw createUniversalError(
-        'batch operations',
-        `${params.resource_type}:${params.operation_type}`,
-        error
-      );
-    }
-  },
-  formatResult: (
-    results: any,
-    operationType?: BatchOperationType,
-    resourceType?: UniversalResourceType
-  ) => {
+      throw createUniversalError('batch operations', `${params.resource_type}:${params.operation_type}`, error);
+    }
+  },
+  formatResult: (results: any, operationType?: BatchOperationType, resourceType?: UniversalResourceType) => {
     if (!results) {
       return 'Batch operation failed';
     }
-
+    
     const operationName = operationType ? operationType : 'operation';
-    const resourceTypeName = resourceType
-      ? formatResourceType(resourceType)
-      : 'record';
-
+    const resourceTypeName = resourceType ? formatResourceType(resourceType) : 'record';
+    
     if (Array.isArray(results)) {
-      const successCount = results.filter((r) => r.success).length;
+      const successCount = results.filter(r => r.success).length;
       const failureCount = results.length - successCount;
-
+      
       let summary = `Batch ${operationName} completed: ${successCount} successful, ${failureCount} failed\n\n`;
-
+      
       if (operationType === BatchOperationType.SEARCH) {
         // Format as search results
         return `Batch search found ${results.length} ${resourceTypeName}s:\n${results
           .map((record: any, index: number) => {
-            const name =
-              record.values?.name?.[0]?.value ||
-              record.values?.title?.[0]?.value ||
-              'Unnamed';
+            const name = record.values?.name?.[0]?.value || 
+                        record.values?.title?.[0]?.value || 
+                        'Unnamed';
             const id = record.id?.record_id || 'unknown';
             return `${index + 1}. ${name} (ID: ${id})`;
           })
           .join('\n')}`;
       }
-
+      
       // Show details for successful operations
-      const successful = results.filter((r) => r.success);
+      const successful = results.filter(r => r.success);
       if (successful.length > 0) {
         summary += `Successful operations:\n${successful
           .map((op: any, index: number) => {
-            const name =
-              op.result?.values?.name?.[0]?.value ||
-              op.result?.values?.title?.[0]?.value ||
-              op.result?.record_id ||
-              'Unknown';
+            const name = op.result?.values?.name?.[0]?.value || 
+                        op.result?.values?.title?.[0]?.value ||
+                        op.result?.record_id ||
+                        'Unknown';
             return `${index + 1}. ${name}`;
           })
           .join('\n')}`;
       }
-
+      
       // Show errors for failed operations
-      const failed = results.filter((r) => !r.success);
+      const failed = results.filter(r => !r.success);
       if (failed.length > 0) {
         summary += `\n\nFailed operations:\n${failed
           .map((op: any, index: number) => {
@@ -790,12 +595,12 @@
           })
           .join('\n')}`;
       }
-
+      
       return summary;
     }
-
+    
     return `Batch ${operationName} result: ${JSON.stringify(results)}`;
-  },
+  }
 };
 
 /**
@@ -804,32 +609,29 @@
 export const advancedOperationsToolDefinitions = {
   'advanced-search': {
     name: 'advanced-search',
-    description:
-      'Advanced search with complex filtering across all resource types',
-    inputSchema: advancedSearchSchema,
+    description: 'Advanced search with complex filtering across all resource types',
+    inputSchema: advancedSearchSchema
   },
   'search-by-relationship': {
     name: 'search-by-relationship',
     description: 'Search records by their relationships to other entities',
-    inputSchema: searchByRelationshipSchema,
+    inputSchema: searchByRelationshipSchema
   },
   'search-by-content': {
     name: 'search-by-content',
     description: 'Search within notes, activity, and interaction content',
-    inputSchema: searchByContentSchema,
+    inputSchema: searchByContentSchema
   },
   'search-by-timeframe': {
     name: 'search-by-timeframe',
-    description:
-      'Search records by temporal criteria (creation, modification, interaction dates)',
-    inputSchema: searchByTimeframeSchema,
+    description: 'Search records by temporal criteria (creation, modification, interaction dates)',
+    inputSchema: searchByTimeframeSchema
   },
   'batch-operations': {
     name: 'batch-operations',
-    description:
-      'Perform bulk operations (create, update, delete, get, search)',
-    inputSchema: batchOperationsSchema,
-  },
+    description: 'Perform bulk operations (create, update, delete, get, search)',
+    inputSchema: batchOperationsSchema
+  }
 };
 
 /**
@@ -840,5 +642,5 @@
   'search-by-relationship': searchByRelationshipConfig,
   'search-by-content': searchByContentConfig,
   'search-by-timeframe': searchByTimeframeConfig,
-  'batch-operations': batchOperationsConfig,
+  'batch-operations': batchOperationsConfig
 };