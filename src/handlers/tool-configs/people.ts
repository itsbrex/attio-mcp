/**
 * People-related tool configurations
 */
import { 
  ResourceType, 
  AttioRecord, 
  DateRange, 
  InteractionType,
  ActivityFilter 
} from "../../types/attio.js";
import {
  searchPeople,
  searchPeopleByEmail,
  searchPeopleByPhone,
  getPersonDetails,
  getPersonNotes,
  createPersonNote,
<<<<<<< HEAD
  searchPeopleByCreationDate,
  searchPeopleByModificationDate,
  searchPeopleByLastInteraction,
  searchPeopleByActivity
=======
  advancedSearchPeople
>>>>>>> fff4f308
} from "../../objects/people.js";
import { 
  SearchToolConfig, 
  DetailsToolConfig, 
  NotesToolConfig, 
  CreateNoteToolConfig,
<<<<<<< HEAD
  AdvancedSearchToolConfig 
=======
  AdvancedSearchToolConfig
>>>>>>> fff4f308
} from "../tool-types.js";

// People tool configurations
export const peopleToolConfigs = {
  search: {
    name: "search-people",
    handler: searchPeople,
    formatResult: (results: AttioRecord[]) => {
      return `Found ${results.length} people:\n${results.map((person: any) => 
        `- ${person.values?.name?.[0]?.value || 'Unnamed'} (ID: ${person.id?.record_id || 'unknown'})`).join('\n')}`;
    }
  } as SearchToolConfig,
  searchByEmail: {
    name: "search-people-by-email",
    handler: searchPeopleByEmail,
    formatResult: (results: AttioRecord[]) => {
      return `Found ${results.length} people with the specified email:\n${results.map((person: any) => 
        `- ${person.values?.name?.[0]?.value || 'Unnamed'} (ID: ${person.id?.record_id || 'unknown'})`).join('\n')}`;
    }
  } as SearchToolConfig,
  searchByPhone: {
    name: "search-people-by-phone",
    handler: searchPeopleByPhone,
    formatResult: (results: AttioRecord[]) => {
      return `Found ${results.length} people with the specified phone number:\n${results.map((person: any) => 
        `- ${person.values?.name?.[0]?.value || 'Unnamed'} (ID: ${person.id?.record_id || 'unknown'})`).join('\n')}`;
    }
  } as SearchToolConfig,
  advancedSearch: {
    name: "advanced-search-people",
    handler: advancedSearchPeople,
    formatResult: (results: AttioRecord[]) => {
      return `Found ${results.length} people with specified filters:\n${results.map((person: any) => 
        `- ${person.values?.name?.[0]?.value || 'Unnamed'} (ID: ${person.id?.record_id || 'unknown'})`).join('\n')}`;
    }
  } as AdvancedSearchToolConfig,
  details: {
    name: "get-person-details",
    handler: getPersonDetails,
  } as DetailsToolConfig,
  notes: {
    name: "get-person-notes",
    handler: getPersonNotes,
  } as NotesToolConfig,
  createNote: {
    name: "create-person-note",
    handler: createPersonNote,
    idParam: "personId"
  } as CreateNoteToolConfig,
  
  // Advanced search and activity filtering tools
  searchByCreationDate: {
    name: "search-people-by-creation-date",
    handler: searchPeopleByCreationDate,
    formatResult: (results: AttioRecord[]) => {
      return `Found ${results.length} people created in the specified date range:\n${results.map((person: any) => 
        `- ${person.values?.name?.[0]?.value || 'Unnamed'} (ID: ${person.id?.record_id || 'unknown'}, Created: ${person.values?.created_at || 'unknown'})`).join('\n')}`;
    }
  } as AdvancedSearchToolConfig,
  
  searchByModificationDate: {
    name: "search-people-by-modification-date",
    handler: searchPeopleByModificationDate,
    formatResult: (results: AttioRecord[]) => {
      return `Found ${results.length} people modified in the specified date range:\n${results.map((person: any) => 
        `- ${person.values?.name?.[0]?.value || 'Unnamed'} (ID: ${person.id?.record_id || 'unknown'}, Modified: ${person.values?.updated_at || 'unknown'})`).join('\n')}`;
    }
  } as AdvancedSearchToolConfig,
  
  searchByLastInteraction: {
    name: "search-people-by-last-interaction",
    handler: searchPeopleByLastInteraction,
    formatResult: (results: AttioRecord[]) => {
      return `Found ${results.length} people with interactions in the specified date range:\n${results.map((person: any) => 
        `- ${person.values?.name?.[0]?.value || 'Unnamed'} (ID: ${person.id?.record_id || 'unknown'}, Last Interaction: ${person.values?.last_interaction?.interacted_at || 'unknown'})`).join('\n')}`;
    }
  } as AdvancedSearchToolConfig,
  
  searchByActivity: {
    name: "search-people-by-activity",
    handler: searchPeopleByActivity,
    formatResult: (results: AttioRecord[]) => {
      return `Found ${results.length} people with matching activity:\n${results.map((person: any) => 
        `- ${person.values?.name?.[0]?.value || 'Unnamed'} (ID: ${person.id?.record_id || 'unknown'}, Last Interaction: ${person.values?.last_interaction?.interacted_at || 'unknown'})`).join('\n')}`;
    }
  } as AdvancedSearchToolConfig
};

// People tool definitions
export const peopleToolDefinitions = [
  {
    name: "search-people",
    description: "Search for people in Attio",
    inputSchema: {
      type: "object",
      properties: {
        query: {
          type: "string",
          description: "Search query for people"
        }
      },
      required: ["query"]
    }
  },
  {
    name: "search-people-by-email",
    description: "Search for people by email in Attio",
    inputSchema: {
      type: "object",
      properties: {
        email: {
          type: "string",
          description: "Email address to search for"
        }
      },
      required: ["email"]
    }
  },
  {
    name: "search-people-by-phone",
    description: "Search for people by phone number in Attio",
    inputSchema: {
      type: "object",
      properties: {
        phone: {
          type: "string",
          description: "Phone number to search for"
        }
      },
      required: ["phone"]
    }
  },
  {
    name: "advanced-search-people",
    description: "Search for people using advanced filtering capabilities",
    inputSchema: {
      type: "object",
      properties: {
        filters: {
          type: "object",
          description: "Complex filter object for advanced searching",
          properties: {
            filters: {
              type: "array",
              description: "Array of filter conditions",
              items: {
                type: "object",
                properties: {
                  attribute: {
                    type: "object",
                    properties: {
                      slug: {
                        type: "string",
                        description: "Attribute to filter on (e.g., 'name', 'email', 'phone')"
                      }
                    },
                    required: ["slug"]
                  },
                  condition: {
                    type: "string",
                    description: "Condition to apply (e.g., 'equals', 'contains', 'starts_with')"
                  },
                  value: {
                    type: ["string", "number", "boolean"],
                    description: "Value to filter by"
                  }
                },
                required: ["attribute", "condition", "value"]
              }
            },
            matchAny: {
              type: "boolean",
              description: "When true, matches any filter (OR logic). When false, matches all filters (AND logic)"
            }
          },
          required: ["filters"]
        },
        limit: {
          type: "number",
          description: "Maximum number of results to return (default: 20)"
        },
        offset: {
          type: "number",
          description: "Number of results to skip (default: 0)"
        }
      },
      required: ["filters"]
    }
  },
  {
    name: "get-person-details",
    description: "Get details of a person",
    inputSchema: {
      type: "object",
      properties: {
        personId: {
          type: "string",
          description: "ID of the person to get details for"
        }
      },
      required: ["personId"]
    }
  },
  {
    name: "get-person-notes",
    description: "Get notes for a person",
    inputSchema: {
      type: "object",
      properties: {
        personId: {
          type: "string",
          description: "ID of the person to get notes for"
        }
      },
      required: ["personId"]
    }
  },
  {
    name: "create-person-note",
    description: "Create a note for a specific person",
    inputSchema: {
      type: "object",
      properties: {
        personId: {
          type: "string",
          description: "ID of the person to create a note for"
        },
        content: {
          type: "string",
          description: "Content of the note"
        }
      },
      required: ["personId", "content"]
    }
  },
  
  // New activity and historical filtering tool definitions
  {
    name: "search-people-by-creation-date",
    description: "Search for people by their creation date",
    inputSchema: {
      type: "object",
      properties: {
        dateRange: {
          type: "object",
          description: "Date range for filtering",
          properties: {
            start: {
              type: "string",
              description: "Start date in ISO format or relative date expression (e.g., '2023-01-01')"
            },
            end: {
              type: "string",
              description: "End date in ISO format or relative date expression (e.g., '2023-12-31')"
            },
            preset: {
              type: "string",
              description: "Predefined date range (e.g., 'today', 'this_week', 'last_month')"
            }
          }
        },
        limit: {
          type: "number",
          description: "Maximum number of results to return (default: 20)"
        },
        offset: {
          type: "number",
          description: "Number of results to skip (default: 0)"
        }
      },
      required: ["dateRange"]
    }
  },
  {
    name: "search-people-by-modification-date",
    description: "Search for people by their last modification date",
    inputSchema: {
      type: "object",
      properties: {
        dateRange: {
          type: "object",
          description: "Date range for filtering",
          properties: {
            start: {
              type: "string",
              description: "Start date in ISO format or relative date expression (e.g., '2023-01-01')"
            },
            end: {
              type: "string",
              description: "End date in ISO format or relative date expression (e.g., '2023-12-31')"
            },
            preset: {
              type: "string",
              description: "Predefined date range (e.g., 'today', 'this_week', 'last_month')"
            }
          }
        },
        limit: {
          type: "number",
          description: "Maximum number of results to return (default: 20)"
        },
        offset: {
          type: "number",
          description: "Number of results to skip (default: 0)"
        }
      },
      required: ["dateRange"]
    }
  },
  {
    name: "search-people-by-last-interaction",
    description: "Search for people by their last interaction date",
    inputSchema: {
      type: "object",
      properties: {
        dateRange: {
          type: "object",
          description: "Date range for filtering",
          properties: {
            start: {
              type: "string",
              description: "Start date in ISO format or relative date expression (e.g., '2023-01-01')"
            },
            end: {
              type: "string",
              description: "End date in ISO format or relative date expression (e.g., '2023-12-31')"
            },
            preset: {
              type: "string",
              description: "Predefined date range (e.g., 'today', 'this_week', 'last_month')"
            }
          }
        },
        interactionType: {
          type: "string",
          description: "Type of interaction to filter by (any, email, calendar, phone, meeting, custom)",
          enum: ["any", "email", "calendar", "phone", "meeting", "custom"]
        },
        limit: {
          type: "number",
          description: "Maximum number of results to return (default: 20)"
        },
        offset: {
          type: "number",
          description: "Number of results to skip (default: 0)"
        }
      },
      required: ["dateRange"]
    }
  },
  {
    name: "search-people-by-activity",
    description: "Search for people by their activity history",
    inputSchema: {
      type: "object",
      properties: {
        activityFilter: {
          type: "object",
          description: "Activity filter configuration",
          properties: {
            dateRange: {
              type: "object",
              description: "Date range for filtering",
              properties: {
                start: {
                  type: "string",
                  description: "Start date in ISO format or relative date expression (e.g., '2023-01-01')"
                },
                end: {
                  type: "string",
                  description: "End date in ISO format or relative date expression (e.g., '2023-12-31')"
                },
                preset: {
                  type: "string",
                  description: "Predefined date range (e.g., 'today', 'this_week', 'last_month')"
                }
              },
              required: ["start", "end"]
            },
            interactionType: {
              type: "string",
              description: "Type of interaction to filter by (any, email, calendar, phone, meeting, custom)",
              enum: ["any", "email", "calendar", "phone", "meeting", "custom"]
            }
          },
          required: ["dateRange"]
        },
        limit: {
          type: "number",
          description: "Maximum number of results to return (default: 20)"
        },
        offset: {
          type: "number",
          description: "Number of results to skip (default: 0)"
        }
      },
      required: ["activityFilter"]
    }
  }
];<|MERGE_RESOLUTION|>--- conflicted
+++ resolved
@@ -15,25 +15,17 @@
   getPersonDetails,
   getPersonNotes,
   createPersonNote,
-<<<<<<< HEAD
   searchPeopleByCreationDate,
   searchPeopleByModificationDate,
   searchPeopleByLastInteraction,
   searchPeopleByActivity
-=======
-  advancedSearchPeople
->>>>>>> fff4f308
 } from "../../objects/people.js";
 import { 
   SearchToolConfig, 
   DetailsToolConfig, 
   NotesToolConfig, 
   CreateNoteToolConfig,
-<<<<<<< HEAD
   AdvancedSearchToolConfig 
-=======
-  AdvancedSearchToolConfig
->>>>>>> fff4f308
 } from "../tool-types.js";
 
 // People tool configurations
