/**
 * Shared handler utilities for universal tool consolidation
 *
 * These utilities provide parameter-based routing to delegate universal
 * tool operations to existing resource-specific handlers.
 */

import { getAttioClient } from '../../../api/attio-client.js';
// Import deal defaults configuration
import {
  applyDealDefaultsWithValidation,
  getDealDefaults,
  validateDealInput,
} from '../../../config/deal-defaults.js';
// Import existing handlers by resource type
import {
  advancedSearchCompanies,
  createCompany,
  deleteCompany,
  discoverCompanyAttributes,
  getCompanyAttributes,
  getCompanyBasicInfo,
  getCompanyBusinessInfo,
  getCompanyContactInfo,
  getCompanyDetails,
  getCompanySocialInfo,
  searchCompanies,
  updateCompany,
} from '../../../objects/companies/index.js';
import {
  advancedSearchPeople,
  createPerson,
  getPersonDetails,
  listPeople,
  searchPeople,
} from '../../../objects/people/index.js';
import { deletePerson, updatePerson } from '../../../objects/people-write.js';
import {
  createObjectRecord,
  deleteObjectRecord,
  getObjectRecord,
  listObjectRecords,
  updateObjectRecord,
} from '../../../objects/records/index.js';
import {
  createTask,
  deleteTask,
  getTask,
  listTasks,
  updateTask,
} from '../../../objects/tasks.js';
import { AttioRecord, AttioTask } from '../../../types/attio.js';
// Import format helpers
import {
  convertAttributeFormats,
  getFormatErrorHelp,
} from '../../../utils/attribute-format-helpers.js';
import { ErrorType, UniversalValidationError } from './schemas.js';
import {
  DetailedInfoType,
  UniversalAttributesParams,
  UniversalCreateParams,
  UniversalDeleteParams,
  UniversalDetailedInfoParams,
  UniversalRecordDetailsParams,
  UniversalResourceType,
  UniversalSearchParams,
  UniversalUpdateParams,
} from './types.js';

/**
 * Query deal records using the proper Attio API endpoint
 */
async function queryDealRecords({
  limit = 10,
  offset = 0,
}): Promise<AttioRecord[]> {
  const client = getAttioClient();

  try {
    // Use POST to /objects/deals/records/query (the correct Attio endpoint)
    const response = await client.post('/objects/deals/records/query', {
      limit,
      offset,
      // Add any additional query parameters as needed
    });

    return response?.data?.data || [];
  } catch (error: any) {
    console.error('Failed to query deal records:', error);
    // If the query endpoint also fails, try the simpler approach
    if (error?.response?.status === 404) {
      console.error(
        'Deal query endpoint not found, falling back to empty results'
      );
      return [];
    }
    throw error;
  }
}

/**
 * Converts an AttioTask to an AttioRecord for universal tool compatibility
 * This provides proper type conversion without unsafe casting
 */
function convertTaskToRecord(task: AttioTask): AttioRecord {
  return {
    id: {
      record_id: task.id.task_id,
      object_id: task.id.object_id || 'tasks',
      workspace_id: task.id.workspace_id,
    },
    values: {
      // Ensure the values object satisfies the AttioRecord.values interface
      ...(task.values || {}),
    } as AttioRecord['values'],
    created_at: task.created_at,
    updated_at: task.updated_at,
  };
}

/**
 * Generic attribute discovery for any resource type
 */
async function discoverAttributesForResourceType(
  resourceType: UniversalResourceType
): Promise<any> {
  const client = getAttioClient();

  try {
    const response = await client.get(`/objects/${resourceType}/attributes`);
    const attributes = response.data.data || [];

    // Create mapping from title to api_slug for compatibility
    const mappings: Record<string, string> = {};
    attributes.forEach((attr: any) => {
      if (attr.title && attr.api_slug) {
        mappings[attr.title] = attr.api_slug;
      }
    });

    return {
      attributes: attributes,
      mappings: mappings,
      count: attributes.length,
    };
  } catch (error) {
    console.error(`Failed to discover attributes for ${resourceType}:`, error);
    throw new Error(
      `Attribute discovery failed for ${resourceType}: ${error instanceof Error ? error.message : String(error)}`
    );
  }
}

/**
 * Get attributes for a specific record of any resource type
 */
async function getAttributesForRecord(
  resourceType: UniversalResourceType,
  recordId: string
): Promise<any> {
  const client = getAttioClient();

  try {
    const response = await client.get(
      `/objects/${resourceType}/records/${recordId}`
    );
    return response?.data?.data?.values || {};
  } catch (error) {
    console.error(
      `Failed to get attributes for ${resourceType} record ${recordId}:`,
      error
    );
    throw new Error(
      `Failed to get record attributes: ${error instanceof Error ? error.message : String(error)}`
    );
  }
}

/**
 * Universal search handler - routes to appropriate resource-specific search
 */
export async function handleUniversalSearch(
  params: UniversalSearchParams
): Promise<AttioRecord[]> {
  const { resource_type, query, filters, limit, offset } = params;

  switch (resource_type) {
    case UniversalResourceType.COMPANIES:
      if (filters && Object.keys(filters).length > 0) {
        return advancedSearchCompanies(filters, limit, offset);
      }
      return searchCompanies(query || '');

    case UniversalResourceType.PEOPLE:
      if (filters && Object.keys(filters).length > 0) {
        const paginatedResult = await advancedSearchPeople(filters, {
          limit,
          offset,
        });
        return paginatedResult.results;
      }
      // If no query provided, use listPeople instead of searchPeople
      if (!query || query.trim().length === 0) {
        return await listPeople(limit || 20);
      }
      return await searchPeople(query);

    case UniversalResourceType.RECORDS:
      return listObjectRecords('records', {
        pageSize: limit,
        page: Math.floor((offset || 0) / (limit || 10)) + 1,
      });

    case UniversalResourceType.DEALS:
      // Use POST query endpoint for deals since GET /objects/deals/records doesn't exist
      return await queryDealRecords({ limit, offset });

    case UniversalResourceType.TASKS: {
      const tasks = await listTasks();
      // Convert AttioTask[] to AttioRecord[] using proper type conversion
      return tasks.map(convertTaskToRecord);
    }

    default:
      throw new Error(`Unsupported resource type for search: ${resource_type}`);
  }
}

/**
 * Universal get record details handler
 */
export async function handleUniversalGetDetails(
  params: UniversalRecordDetailsParams
): Promise<AttioRecord> {
  const { resource_type, record_id } = params;

  switch (resource_type) {
    case UniversalResourceType.COMPANIES:
      return getCompanyDetails(record_id);

    case UniversalResourceType.PEOPLE:
      return getPersonDetails(record_id);

    case UniversalResourceType.RECORDS:
      return getObjectRecord('records', record_id);

    case UniversalResourceType.DEALS:
      return getObjectRecord('deals', record_id);

    case UniversalResourceType.TASKS: {
      // Tasks don't have a direct get details function, so we'll use list with filter
      const tasks = await listTasks();
      const task = tasks.find((t: any) => t.id?.record_id === record_id);
      if (!task) {
        throw new Error(`Task not found with ID: ${record_id}`);
      }
      // Convert AttioTask to AttioRecord using proper type conversion
      return convertTaskToRecord(task);
    }

    default:
      throw new Error(
        `Unsupported resource type for get details: ${resource_type}`
      );
  }
}

/**
 * Universal create record handler
 */
export async function handleUniversalCreate(
  params: UniversalCreateParams
): Promise<AttioRecord> {
  const { resource_type, record_data } = params;
<<<<<<< HEAD

=======
  
  if (process.env.NODE_ENV === 'development') {
    console.log('[handleUniversalCreate] Input params:', { resource_type, record_data });
  }
  
>>>>>>> bfdbbb27
  switch (resource_type) {
    case UniversalResourceType.COMPANIES: {
      try {
        // Apply format conversions for common mistakes
        const correctedData = convertAttributeFormats('companies', record_data);
        
        if (process.env.NODE_ENV === 'development') {
          console.log('[handleUniversalCreate] Corrected data for companies:', correctedData);
        }
        
        const result = await createCompany(correctedData);
        
        if (process.env.NODE_ENV === 'development') {
          console.log('[handleUniversalCreate] createCompany result:', {
            result,
            hasId: !!result?.id,
            hasValues: !!result?.values,
            resultType: typeof result
          });
        }
        
        return result;
      } catch (error: any) {
        if (process.env.NODE_ENV === 'development') {
          console.error('[handleUniversalCreate] Error in companies case:', error);
        }
        // Enhance error messages with format help
        if (error?.message?.includes('Cannot find attribute')) {
          const match = error.message.match(/slug\/ID "([^"]+)"/);
          if (match && match[1]) {
            const enhancedError = getFormatErrorHelp(
              'companies',
              match[1],
              error.message
            );
            throw new Error(enhancedError);
          }
        }
        throw error;
      }
    }

    case UniversalResourceType.PEOPLE: {
      try {
        // Apply format conversions for common mistakes
        const correctedData = convertAttributeFormats('people', record_data);
        return await createPerson(correctedData);
      } catch (error: any) {
        // Enhance error messages with format help
        if (
          error?.message?.includes('invalid value') ||
          error?.message?.includes('Format Error')
        ) {
          const match = error.message.match(/slug "([^"]+)"/);
          if (match && match[1]) {
            const enhancedError = getFormatErrorHelp(
              'people',
              match[1],
              error.message
            );
            throw new Error(enhancedError);
          }
        }
        throw error;
      }
    }

    case UniversalResourceType.RECORDS:
      return createObjectRecord('records', record_data);

    case UniversalResourceType.DEALS: {
      // Handle deal-specific requirements with configured defaults and validation
      let dealData = { ...record_data };

      // Validate input and log suggestions (but don't block execution)
      const validation = validateDealInput(dealData);
      if (validation.suggestions.length > 0) {
        console.error(
          'Deal input suggestions:',
          validation.suggestions.join('; ')
        );
      }
      if (validation.warnings.length > 0) {
        console.error('Deal input warnings:', validation.warnings.join('; '));
      }
      if (!validation.isValid) {
        console.error('Deal input errors:', validation.errors.join('; '));
        // Continue anyway - the conversions might fix the issues
      }

      // Apply configured defaults with proactive stage validation
      dealData = await applyDealDefaultsWithValidation(dealData);

      try {
        return await createObjectRecord('deals', dealData);
      } catch (error: any) {
        // If stage still fails after validation, try with default stage
        if (error?.message?.includes('Cannot find Status') && dealData.stage) {
          const defaults = getDealDefaults();
          const invalidStage = dealData.stage[0]?.status;
          console.error(
            `Deal stage "${invalidStage}" still failed after validation, using fallback to default stage "${defaults.stage}"...`
          );

          // Use default stage if available, otherwise remove stage (will fail since it's required)
          if (defaults.stage) {
            dealData.stage = [{ status: defaults.stage }];
          } else {
            delete dealData.stage;
          }

          return await createObjectRecord('deals', dealData);
        }
        throw error;
      }
    }

    case UniversalResourceType.TASKS: {
      // Extract content from record_data for task creation
      const content =
        record_data.content ||
        record_data.title ||
        record_data.name ||
        'New task';
      const options = {
        assigneeId: record_data.assigneeId,
        dueDate: record_data.dueDate,
        recordId: record_data.recordId,
      };
      const createdTask = await createTask(content, options);
      // Convert AttioTask to AttioRecord using proper type conversion
      return convertTaskToRecord(createdTask);
    }

    default:
      throw new Error(`Unsupported resource type for create: ${resource_type}`);
  }
}

/**
 * Universal update record handler
 */
export async function handleUniversalUpdate(
  params: UniversalUpdateParams
): Promise<AttioRecord> {
  const { resource_type, record_id, record_data } = params;

  switch (resource_type) {
    case UniversalResourceType.COMPANIES:
      return updateCompany(record_id, record_data);

    case UniversalResourceType.PEOPLE:
      return updatePerson(record_id, record_data);

    case UniversalResourceType.RECORDS:
      return updateObjectRecord('records', record_id, record_data);

    case UniversalResourceType.DEALS: {
      // Apply deal defaults and validation for updates too
      const updatedDealData =
        await applyDealDefaultsWithValidation(record_data);
      return updateObjectRecord('deals', record_id, updatedDealData);
    }

    case UniversalResourceType.TASKS: {
      const updatedTask = await updateTask(record_id, record_data);
      // Convert AttioTask to AttioRecord using proper type conversion
      return convertTaskToRecord(updatedTask);
    }

    default:
      throw new Error(`Unsupported resource type for update: ${resource_type}`);
  }
}

/**
 * Universal delete record handler
 */
export async function handleUniversalDelete(
  params: UniversalDeleteParams
): Promise<{ success: boolean; record_id: string }> {
  const { resource_type, record_id } = params;

  switch (resource_type) {
    case UniversalResourceType.COMPANIES:
      await deleteCompany(record_id);
      return { success: true, record_id };

    case UniversalResourceType.PEOPLE:
      await deletePerson(record_id);
      return { success: true, record_id };

    case UniversalResourceType.RECORDS:
      await deleteObjectRecord('records', record_id);
      return { success: true, record_id };

    case UniversalResourceType.DEALS:
      await deleteObjectRecord('deals', record_id);
      return { success: true, record_id };

    case UniversalResourceType.TASKS:
      await deleteTask(record_id);
      return { success: true, record_id };

    default:
      throw new Error(`Unsupported resource type for delete: ${resource_type}`);
  }
}

/**
 * Universal get attributes handler
 */
export async function handleUniversalGetAttributes(
  params: UniversalAttributesParams
): Promise<any> {
  const { resource_type, record_id } = params;

  switch (resource_type) {
    case UniversalResourceType.COMPANIES:
      if (record_id) {
        return getCompanyAttributes(record_id);
      }
      // Return schema-level attributes if no record_id provided
      return discoverCompanyAttributes();

    case UniversalResourceType.PEOPLE:
      if (record_id) {
        return getAttributesForRecord(resource_type, record_id);
      }
      // Return schema-level attributes if no record_id provided
      return discoverAttributesForResourceType(resource_type);

    case UniversalResourceType.RECORDS:
      if (record_id) {
        return getAttributesForRecord(resource_type, record_id);
      }
      return discoverAttributesForResourceType(resource_type);

    case UniversalResourceType.DEALS:
      if (record_id) {
        return getAttributesForRecord(resource_type, record_id);
      }
      return discoverAttributesForResourceType(resource_type);

    case UniversalResourceType.TASKS:
      if (record_id) {
        return getAttributesForRecord(resource_type, record_id);
      }
      return discoverAttributesForResourceType(resource_type);

    default:
      throw new Error(
        `Unsupported resource type for get attributes: ${resource_type}`
      );
  }
}

/**
 * Universal discover attributes handler
 */
export async function handleUniversalDiscoverAttributes(
  resource_type: UniversalResourceType
): Promise<any> {
  switch (resource_type) {
    case UniversalResourceType.COMPANIES:
      return discoverCompanyAttributes();

    case UniversalResourceType.PEOPLE:
      return discoverAttributesForResourceType(resource_type);

    case UniversalResourceType.RECORDS:
      return discoverAttributesForResourceType(resource_type);

    case UniversalResourceType.DEALS:
      return discoverAttributesForResourceType(resource_type);

    case UniversalResourceType.TASKS:
      return discoverAttributesForResourceType(resource_type);

    default:
      throw new Error(
        `Unsupported resource type for discover attributes: ${resource_type}`
      );
  }
}

/**
 * Universal get detailed info handler
 */
export async function handleUniversalGetDetailedInfo(
  params: UniversalDetailedInfoParams
): Promise<any> {
  const { resource_type, record_id, info_type } = params;

  // For now, we'll return the full record for non-company resource types
  // TODO: Implement specialized detailed info methods for other resource types
  if (resource_type !== UniversalResourceType.COMPANIES) {
    // Return the full record as a fallback for other resource types
    switch (resource_type) {
      case UniversalResourceType.PEOPLE:
        return getPersonDetails(record_id);
      case UniversalResourceType.DEALS:
        return getObjectRecord('deals', record_id);
      case UniversalResourceType.TASKS:
        return getTask(record_id);
      case UniversalResourceType.RECORDS:
        return getObjectRecord('records', record_id);
      default:
        throw new Error(
          `Unsupported resource type for detailed info: ${resource_type}`
        );
    }
  }

  // Company-specific detailed info
  switch (info_type) {
    case DetailedInfoType.BASIC:
      return getCompanyBasicInfo(record_id);

    case DetailedInfoType.CONTACT:
      return getCompanyContactInfo(record_id);

    case DetailedInfoType.BUSINESS:
      return getCompanyBusinessInfo(record_id);

    case DetailedInfoType.SOCIAL:
      return getCompanySocialInfo(record_id);

    case DetailedInfoType.CUSTOM:
      // Custom fields would be implemented here
      throw new Error('Custom detailed info not yet implemented');

    default:
      throw new Error(`Unsupported info type: ${info_type}`);
  }
}

/**
 * Utility function to format resource type for display
 */
export function formatResourceType(
  resourceType: UniversalResourceType
): string {
  switch (resourceType) {
    case UniversalResourceType.COMPANIES:
      return 'company';
    case UniversalResourceType.PEOPLE:
      return 'person';
    case UniversalResourceType.RECORDS:
      return 'record';
    case UniversalResourceType.DEALS:
      return 'deal';
    case UniversalResourceType.TASKS:
      return 'task';
    default:
      return resourceType;
  }
}

/**
 * Utility function to get singular form of resource type
 */
export function getSingularResourceType(
  resourceType: UniversalResourceType
): string {
  return formatResourceType(resourceType);
}

/**
 * Utility function to validate resource type
 */
export function isValidResourceType(
  resourceType: string
): resourceType is UniversalResourceType {
  return Object.values(UniversalResourceType).includes(
    resourceType as UniversalResourceType
  );
}

/**
 * Enhanced error handling utility for universal operations
 */
export function createUniversalError(
  operation: string,
  resourceType: string,
  originalError: any
): Error {
  // If it's already a UniversalValidationError, pass it through
  if (originalError instanceof UniversalValidationError) {
    return originalError;
  }

  // Classify the error type based on the original error
  let errorType = ErrorType.SYSTEM_ERROR;

  if (
    originalError?.message?.includes('not found') ||
    originalError?.message?.includes('invalid') ||
    originalError?.message?.includes('required') ||
    originalError?.status === 400
  ) {
    errorType = ErrorType.USER_ERROR;
  } else if (
    originalError?.status >= 500 ||
    originalError?.message?.includes('network') ||
    originalError?.message?.includes('timeout')
  ) {
    errorType = ErrorType.API_ERROR;
  }

  const message = `Universal ${operation} failed for resource type ${resourceType}: ${originalError.message}`;

  return new UniversalValidationError(message, errorType, {
    suggestion: getOperationSuggestion(operation, resourceType, originalError),
    cause: originalError,
  });
}

/**
 * Get helpful suggestions based on the operation and error
 */
function getOperationSuggestion(
  operation: string,
  resourceType: string,
  error: any
): string | undefined {
  const errorMessage = error?.message?.toLowerCase() || '';

  // Deal-specific suggestions
  if (resourceType === 'deals') {
    if (
      errorMessage.includes('cannot find attribute with slug/id "company_id"')
    ) {
      return 'Use "associated_company" instead of "company_id" for linking deals to companies';
    }

    if (errorMessage.includes('cannot find attribute with slug/id "company"')) {
      return 'Use "associated_company" instead of "company" for linking deals to companies';
    }

    if (errorMessage.includes('cannot find status')) {
      return 'Invalid deal stage. Check available stages with discover-attributes tool or use the default stage';
    }

    if (
      errorMessage.includes(
        'invalid value was passed to attribute with slug "value"'
      )
    ) {
      return 'Deal value should be a simple number (e.g., 9780). Attio automatically handles currency formatting.';
    }

    if (errorMessage.includes('deal_stage')) {
      return 'Use "stage" instead of "deal_stage" for deal status';
    }

    if (errorMessage.includes('deal_value')) {
      return 'Use "value" instead of "deal_value" for deal amount';
    }

    if (errorMessage.includes('deal_name')) {
      return 'Use "name" instead of "deal_name" for deal title';
    }

    if (errorMessage.includes('description')) {
      return 'Deals do not have a "description" field. Available fields: name, stage, value, owner, associated_company, associated_people';
    }

    if (
      errorMessage.includes('expected_close_date') ||
      errorMessage.includes('close_date')
    ) {
      return 'Deals do not have a built-in close date field. Consider using a custom field or tracking this separately';
    }

    if (
      errorMessage.includes('probability') ||
      errorMessage.includes('likelihood')
    ) {
      return 'Deals do not have a built-in probability field. Consider using custom fields or tracking probability in stage names';
    }

    if (
      errorMessage.includes('source') ||
      errorMessage.includes('lead_source')
    ) {
      return 'Deals do not have a built-in source field. Consider using custom fields to track deal sources';
    }

    if (
      errorMessage.includes('currency') &&
      !errorMessage.includes('currency_code')
    ) {
      return 'Currency is set automatically based on workspace settings. Just provide a numeric value for the deal amount';
    }

    if (
      errorMessage.includes('contact') ||
      errorMessage.includes('primary_contact')
    ) {
      return 'Use "associated_people" to link contacts/people to deals';
    }

    if (errorMessage.includes('notes') || errorMessage.includes('comments')) {
      return 'Deal notes should be created separately using the notes API after the deal is created';
    }

    if (errorMessage.includes('tags') || errorMessage.includes('labels')) {
      return 'Deals do not have a built-in tags field. Consider using custom fields or categories';
    }

    if (errorMessage.includes('type') || errorMessage.includes('deal_type')) {
      return 'Deal types are not built-in. Use stages or custom fields to categorize deals';
    }

    // Generic unknown field error
    if (errorMessage.includes('cannot find attribute')) {
      return 'Unknown deal field. Core fields: name, stage, value, owner, associated_company, associated_people. Use discover-attributes tool to see all available fields including custom ones';
    }
  }

  // General suggestions
  if (errorMessage.includes('not found')) {
    return `Verify that the ${resourceType} record exists and you have access to it`;
  }

  if (
    errorMessage.includes('unauthorized') ||
    errorMessage.includes('forbidden')
  ) {
    return 'Check your API permissions and authentication credentials';
  }

  if (errorMessage.includes('rate limit')) {
    return 'Wait a moment before retrying - you may be making requests too quickly';
  }

  if (operation === 'create' && errorMessage.includes('duplicate')) {
    return `A ${resourceType} record with these details may already exist. Try searching first`;
  }

  if (errorMessage.includes('cannot find attribute')) {
    const match = errorMessage.match(
      /cannot find attribute with slug\/id["\s]*([^"]*)/
    );
    if (match && match[1]) {
      // Provide resource-specific field suggestions
      if (resourceType === 'deals') {
        return `Unknown field "${match[1]}". Available deal fields: name, stage, value, owner, associated_company, associated_people. Use discover-attributes for full list`;
      }
      return `Unknown field "${match[1]}". Use discover-attributes tool to see available fields for ${resourceType}`;
    }
  }

  return undefined;
}<|MERGE_RESOLUTION|>--- conflicted
+++ resolved
@@ -1,82 +1,83 @@
 /**
  * Shared handler utilities for universal tool consolidation
- *
+ * 
  * These utilities provide parameter-based routing to delegate universal
  * tool operations to existing resource-specific handlers.
  */
 
-import { getAttioClient } from '../../../api/attio-client.js';
+import {
+  UniversalResourceType,
+  UniversalSearchParams,
+  UniversalRecordDetailsParams,
+  UniversalCreateParams,
+  UniversalUpdateParams,
+  UniversalDeleteParams,
+  UniversalAttributesParams,
+  UniversalDetailedInfoParams,
+  DetailedInfoType
+} from './types.js';
+
+// Import format helpers
+import { convertAttributeFormats, getFormatErrorHelp } from '../../../utils/attribute-format-helpers.js';
+
 // Import deal defaults configuration
-import {
-  applyDealDefaultsWithValidation,
-  getDealDefaults,
-  validateDealInput,
-} from '../../../config/deal-defaults.js';
+import { applyDealDefaultsWithValidation, getDealDefaults, validateDealInput } from '../../../config/deal-defaults.js';
+
 // Import existing handlers by resource type
 import {
+  searchCompanies,
   advancedSearchCompanies,
+  getCompanyDetails,
   createCompany,
+  updateCompany,
   deleteCompany,
+  getCompanyAttributes,
   discoverCompanyAttributes,
-  getCompanyAttributes,
   getCompanyBasicInfo,
+  getCompanyContactInfo,
   getCompanyBusinessInfo,
-  getCompanyContactInfo,
-  getCompanyDetails,
-  getCompanySocialInfo,
-  searchCompanies,
-  updateCompany,
+  getCompanySocialInfo
 } from '../../../objects/companies/index.js';
+
 import {
+  searchPeople,
   advancedSearchPeople,
+  getPersonDetails,
   createPerson,
-  getPersonDetails,
-  listPeople,
-  searchPeople,
+  listPeople
 } from '../../../objects/people/index.js';
-import { deletePerson, updatePerson } from '../../../objects/people-write.js';
+
+import {
+  updatePerson,
+  deletePerson
+} from '../../../objects/people-write.js';
+
 import {
   createObjectRecord,
+  getObjectRecord,
+  updateObjectRecord,
   deleteObjectRecord,
-  getObjectRecord,
-  listObjectRecords,
-  updateObjectRecord,
+  listObjectRecords
 } from '../../../objects/records/index.js';
+
 import {
   createTask,
+  updateTask,
   deleteTask,
   getTask,
-  listTasks,
-  updateTask,
+  listTasks
 } from '../../../objects/tasks.js';
+
 import { AttioRecord, AttioTask } from '../../../types/attio.js';
-// Import format helpers
-import {
-  convertAttributeFormats,
-  getFormatErrorHelp,
-} from '../../../utils/attribute-format-helpers.js';
-import { ErrorType, UniversalValidationError } from './schemas.js';
-import {
-  DetailedInfoType,
-  UniversalAttributesParams,
-  UniversalCreateParams,
-  UniversalDeleteParams,
-  UniversalDetailedInfoParams,
-  UniversalRecordDetailsParams,
-  UniversalResourceType,
-  UniversalSearchParams,
-  UniversalUpdateParams,
-} from './types.js';
+import { getAttioClient } from '../../../api/attio-client.js';
+import { UniversalValidationError, ErrorType } from './schemas.js';
 
 /**
  * Query deal records using the proper Attio API endpoint
  */
-async function queryDealRecords({
-  limit = 10,
-  offset = 0,
-}): Promise<AttioRecord[]> {
+async function queryDealRecords({ limit = 10, offset = 0 }): Promise<AttioRecord[]> {
   const client = getAttioClient();
-
+  
   try {
     // Use POST to /objects/deals/records/query (the correct Attio endpoint)
     const response = await client.post('/objects/deals/records/query', {
@@ -84,15 +85,13 @@
       offset,
       // Add any additional query parameters as needed
     });
-
+    
     return response?.data?.data || [];
   } catch (error: any) {
     console.error('Failed to query deal records:', error);
     // If the query endpoint also fails, try the simpler approach
     if (error?.response?.status === 404) {
-      console.error(
-        'Deal query endpoint not found, falling back to empty results'
-      );
+      console.error('Deal query endpoint not found, falling back to empty results');
       return [];
     }
     throw error;
@@ -108,29 +107,27 @@
     id: {
       record_id: task.id.task_id,
       object_id: task.id.object_id || 'tasks',
-      workspace_id: task.id.workspace_id,
+      workspace_id: task.id.workspace_id
     },
     values: {
       // Ensure the values object satisfies the AttioRecord.values interface
       ...(task.values || {}),
     } as AttioRecord['values'],
     created_at: task.created_at,
-    updated_at: task.updated_at,
+    updated_at: task.updated_at
   };
 }
 
 /**
  * Generic attribute discovery for any resource type
  */
-async function discoverAttributesForResourceType(
-  resourceType: UniversalResourceType
-): Promise<any> {
+async function discoverAttributesForResourceType(resourceType: UniversalResourceType): Promise<any> {
   const client = getAttioClient();
-
+  
   try {
     const response = await client.get(`/objects/${resourceType}/attributes`);
     const attributes = response.data.data || [];
-
+    
     // Create mapping from title to api_slug for compatibility
     const mappings: Record<string, string> = {};
     attributes.forEach((attr: any) => {
@@ -138,66 +135,49 @@
         mappings[attr.title] = attr.api_slug;
       }
     });
-
+    
     return {
       attributes: attributes,
       mappings: mappings,
-      count: attributes.length,
+      count: attributes.length
     };
   } catch (error) {
     console.error(`Failed to discover attributes for ${resourceType}:`, error);
-    throw new Error(
-      `Attribute discovery failed for ${resourceType}: ${error instanceof Error ? error.message : String(error)}`
-    );
+    throw new Error(`Attribute discovery failed for ${resourceType}: ${error instanceof Error ? error.message : String(error)}`);
   }
 }
 
 /**
  * Get attributes for a specific record of any resource type
  */
-async function getAttributesForRecord(
-  resourceType: UniversalResourceType,
-  recordId: string
-): Promise<any> {
+async function getAttributesForRecord(resourceType: UniversalResourceType, recordId: string): Promise<any> {
   const client = getAttioClient();
-
+  
   try {
-    const response = await client.get(
-      `/objects/${resourceType}/records/${recordId}`
-    );
+    const response = await client.get(`/objects/${resourceType}/records/${recordId}`);
     return response?.data?.data?.values || {};
   } catch (error) {
-    console.error(
-      `Failed to get attributes for ${resourceType} record ${recordId}:`,
-      error
-    );
-    throw new Error(
-      `Failed to get record attributes: ${error instanceof Error ? error.message : String(error)}`
-    );
+    console.error(`Failed to get attributes for ${resourceType} record ${recordId}:`, error);
+    throw new Error(`Failed to get record attributes: ${error instanceof Error ? error.message : String(error)}`);
   }
 }
 
 /**
  * Universal search handler - routes to appropriate resource-specific search
  */
-export async function handleUniversalSearch(
-  params: UniversalSearchParams
-): Promise<AttioRecord[]> {
+export async function handleUniversalSearch(params: UniversalSearchParams): Promise<AttioRecord[]> {
   const { resource_type, query, filters, limit, offset } = params;
-
+  
   switch (resource_type) {
     case UniversalResourceType.COMPANIES:
       if (filters && Object.keys(filters).length > 0) {
         return advancedSearchCompanies(filters, limit, offset);
       }
       return searchCompanies(query || '');
-
+      
     case UniversalResourceType.PEOPLE:
       if (filters && Object.keys(filters).length > 0) {
-        const paginatedResult = await advancedSearchPeople(filters, {
-          limit,
-          offset,
-        });
+        const paginatedResult = await advancedSearchPeople(filters, { limit, offset });
         return paginatedResult.results;
       }
       // If no query provided, use listPeople instead of searchPeople
@@ -205,23 +185,20 @@
         return await listPeople(limit || 20);
       }
       return await searchPeople(query);
-
+      
     case UniversalResourceType.RECORDS:
-      return listObjectRecords('records', {
-        pageSize: limit,
-        page: Math.floor((offset || 0) / (limit || 10)) + 1,
-      });
-
+      return listObjectRecords('records', { pageSize: limit, page: Math.floor((offset || 0) / (limit || 10)) + 1 });
+      
     case UniversalResourceType.DEALS:
       // Use POST query endpoint for deals since GET /objects/deals/records doesn't exist
       return await queryDealRecords({ limit, offset });
-
+      
     case UniversalResourceType.TASKS: {
       const tasks = await listTasks();
       // Convert AttioTask[] to AttioRecord[] using proper type conversion
       return tasks.map(convertTaskToRecord);
     }
-
+      
     default:
       throw new Error(`Unsupported resource type for search: ${resource_type}`);
   }
@@ -230,24 +207,22 @@
 /**
  * Universal get record details handler
  */
-export async function handleUniversalGetDetails(
-  params: UniversalRecordDetailsParams
-): Promise<AttioRecord> {
+export async function handleUniversalGetDetails(params: UniversalRecordDetailsParams): Promise<AttioRecord> {
   const { resource_type, record_id } = params;
-
+  
   switch (resource_type) {
     case UniversalResourceType.COMPANIES:
       return getCompanyDetails(record_id);
-
+      
     case UniversalResourceType.PEOPLE:
       return getPersonDetails(record_id);
-
+      
     case UniversalResourceType.RECORDS:
       return getObjectRecord('records', record_id);
-
+      
     case UniversalResourceType.DEALS:
       return getObjectRecord('deals', record_id);
-
+      
     case UniversalResourceType.TASKS: {
       // Tasks don't have a direct get details function, so we'll use list with filter
       const tasks = await listTasks();
@@ -258,30 +233,22 @@
       // Convert AttioTask to AttioRecord using proper type conversion
       return convertTaskToRecord(task);
     }
-
-    default:
-      throw new Error(
-        `Unsupported resource type for get details: ${resource_type}`
-      );
+      
+    default:
+      throw new Error(`Unsupported resource type for get details: ${resource_type}`);
   }
 }
 
 /**
  * Universal create record handler
  */
-export async function handleUniversalCreate(
-  params: UniversalCreateParams
-): Promise<AttioRecord> {
+export async function handleUniversalCreate(params: UniversalCreateParams): Promise<AttioRecord> {
   const { resource_type, record_data } = params;
-<<<<<<< HEAD
-
-=======
   
   if (process.env.NODE_ENV === 'development') {
     console.log('[handleUniversalCreate] Input params:', { resource_type, record_data });
   }
   
->>>>>>> bfdbbb27
   switch (resource_type) {
     case UniversalResourceType.COMPANIES: {
       try {
@@ -312,18 +279,14 @@
         if (error?.message?.includes('Cannot find attribute')) {
           const match = error.message.match(/slug\/ID "([^"]+)"/);
           if (match && match[1]) {
-            const enhancedError = getFormatErrorHelp(
-              'companies',
-              match[1],
-              error.message
-            );
+            const enhancedError = getFormatErrorHelp('companies', match[1], error.message);
             throw new Error(enhancedError);
           }
         }
         throw error;
       }
     }
-
+      
     case UniversalResourceType.PEOPLE: {
       try {
         // Apply format conversions for common mistakes
@@ -331,38 +294,28 @@
         return await createPerson(correctedData);
       } catch (error: any) {
         // Enhance error messages with format help
-        if (
-          error?.message?.includes('invalid value') ||
-          error?.message?.includes('Format Error')
-        ) {
+        if (error?.message?.includes('invalid value') || error?.message?.includes('Format Error')) {
           const match = error.message.match(/slug "([^"]+)"/);
           if (match && match[1]) {
-            const enhancedError = getFormatErrorHelp(
-              'people',
-              match[1],
-              error.message
-            );
+            const enhancedError = getFormatErrorHelp('people', match[1], error.message);
             throw new Error(enhancedError);
           }
         }
         throw error;
       }
     }
-
+      
     case UniversalResourceType.RECORDS:
       return createObjectRecord('records', record_data);
-
+      
     case UniversalResourceType.DEALS: {
       // Handle deal-specific requirements with configured defaults and validation
       let dealData = { ...record_data };
-
+      
       // Validate input and log suggestions (but don't block execution)
       const validation = validateDealInput(dealData);
       if (validation.suggestions.length > 0) {
-        console.error(
-          'Deal input suggestions:',
-          validation.suggestions.join('; ')
-        );
+        console.error('Deal input suggestions:', validation.suggestions.join('; '));
       }
       if (validation.warnings.length > 0) {
         console.error('Deal input warnings:', validation.warnings.join('; '));
@@ -371,10 +324,10 @@
         console.error('Deal input errors:', validation.errors.join('; '));
         // Continue anyway - the conversions might fix the issues
       }
-
+      
       // Apply configured defaults with proactive stage validation
       dealData = await applyDealDefaultsWithValidation(dealData);
-
+      
       try {
         return await createObjectRecord('deals', dealData);
       } catch (error: any) {
@@ -382,40 +335,34 @@
         if (error?.message?.includes('Cannot find Status') && dealData.stage) {
           const defaults = getDealDefaults();
           const invalidStage = dealData.stage[0]?.status;
-          console.error(
-            `Deal stage "${invalidStage}" still failed after validation, using fallback to default stage "${defaults.stage}"...`
-          );
-
+          console.error(`Deal stage "${invalidStage}" still failed after validation, using fallback to default stage "${defaults.stage}"...`);
+          
           // Use default stage if available, otherwise remove stage (will fail since it's required)
           if (defaults.stage) {
             dealData.stage = [{ status: defaults.stage }];
           } else {
             delete dealData.stage;
           }
-
+          
           return await createObjectRecord('deals', dealData);
         }
         throw error;
       }
     }
-
+      
     case UniversalResourceType.TASKS: {
       // Extract content from record_data for task creation
-      const content =
-        record_data.content ||
-        record_data.title ||
-        record_data.name ||
-        'New task';
+      const content = record_data.content || record_data.title || record_data.name || 'New task';
       const options = {
         assigneeId: record_data.assigneeId,
         dueDate: record_data.dueDate,
-        recordId: record_data.recordId,
+        recordId: record_data.recordId
       };
       const createdTask = await createTask(content, options);
       // Convert AttioTask to AttioRecord using proper type conversion
       return convertTaskToRecord(createdTask);
     }
-
+      
     default:
       throw new Error(`Unsupported resource type for create: ${resource_type}`);
   }
@@ -424,34 +371,31 @@
 /**
  * Universal update record handler
  */
-export async function handleUniversalUpdate(
-  params: UniversalUpdateParams
-): Promise<AttioRecord> {
+export async function handleUniversalUpdate(params: UniversalUpdateParams): Promise<AttioRecord> {
   const { resource_type, record_id, record_data } = params;
-
+  
   switch (resource_type) {
     case UniversalResourceType.COMPANIES:
       return updateCompany(record_id, record_data);
-
+      
     case UniversalResourceType.PEOPLE:
       return updatePerson(record_id, record_data);
-
+      
     case UniversalResourceType.RECORDS:
       return updateObjectRecord('records', record_id, record_data);
-
+      
     case UniversalResourceType.DEALS: {
       // Apply deal defaults and validation for updates too
-      const updatedDealData =
-        await applyDealDefaultsWithValidation(record_data);
+      const updatedDealData = await applyDealDefaultsWithValidation(record_data);
       return updateObjectRecord('deals', record_id, updatedDealData);
     }
-
+      
     case UniversalResourceType.TASKS: {
       const updatedTask = await updateTask(record_id, record_data);
       // Convert AttioTask to AttioRecord using proper type conversion
-      return convertTaskToRecord(updatedTask);
-    }
-
+      return convertTaskToRecord(updatedTask);    
+    }
+      
     default:
       throw new Error(`Unsupported resource type for update: ${resource_type}`);
   }
@@ -460,32 +404,30 @@
 /**
  * Universal delete record handler
  */
-export async function handleUniversalDelete(
-  params: UniversalDeleteParams
-): Promise<{ success: boolean; record_id: string }> {
+export async function handleUniversalDelete(params: UniversalDeleteParams): Promise<{ success: boolean; record_id: string }> {
   const { resource_type, record_id } = params;
-
+  
   switch (resource_type) {
     case UniversalResourceType.COMPANIES:
       await deleteCompany(record_id);
       return { success: true, record_id };
-
+      
     case UniversalResourceType.PEOPLE:
       await deletePerson(record_id);
       return { success: true, record_id };
-
+      
     case UniversalResourceType.RECORDS:
       await deleteObjectRecord('records', record_id);
       return { success: true, record_id };
-
+      
     case UniversalResourceType.DEALS:
       await deleteObjectRecord('deals', record_id);
       return { success: true, record_id };
-
+      
     case UniversalResourceType.TASKS:
       await deleteTask(record_id);
       return { success: true, record_id };
-
+      
     default:
       throw new Error(`Unsupported resource type for delete: ${resource_type}`);
   }
@@ -494,11 +436,9 @@
 /**
  * Universal get attributes handler
  */
-export async function handleUniversalGetAttributes(
-  params: UniversalAttributesParams
-): Promise<any> {
+export async function handleUniversalGetAttributes(params: UniversalAttributesParams): Promise<any> {
   const { resource_type, record_id } = params;
-
+  
   switch (resource_type) {
     case UniversalResourceType.COMPANIES:
       if (record_id) {
@@ -506,76 +446,68 @@
       }
       // Return schema-level attributes if no record_id provided
       return discoverCompanyAttributes();
-
+      
     case UniversalResourceType.PEOPLE:
       if (record_id) {
         return getAttributesForRecord(resource_type, record_id);
       }
       // Return schema-level attributes if no record_id provided
       return discoverAttributesForResourceType(resource_type);
-
+      
     case UniversalResourceType.RECORDS:
       if (record_id) {
         return getAttributesForRecord(resource_type, record_id);
       }
       return discoverAttributesForResourceType(resource_type);
-
+      
     case UniversalResourceType.DEALS:
       if (record_id) {
         return getAttributesForRecord(resource_type, record_id);
       }
       return discoverAttributesForResourceType(resource_type);
-
+      
     case UniversalResourceType.TASKS:
       if (record_id) {
         return getAttributesForRecord(resource_type, record_id);
       }
       return discoverAttributesForResourceType(resource_type);
-
-    default:
-      throw new Error(
-        `Unsupported resource type for get attributes: ${resource_type}`
-      );
+      
+    default:
+      throw new Error(`Unsupported resource type for get attributes: ${resource_type}`);
   }
 }
 
 /**
  * Universal discover attributes handler
  */
-export async function handleUniversalDiscoverAttributes(
-  resource_type: UniversalResourceType
-): Promise<any> {
+export async function handleUniversalDiscoverAttributes(resource_type: UniversalResourceType): Promise<any> {
   switch (resource_type) {
     case UniversalResourceType.COMPANIES:
       return discoverCompanyAttributes();
-
+      
     case UniversalResourceType.PEOPLE:
       return discoverAttributesForResourceType(resource_type);
-
+      
     case UniversalResourceType.RECORDS:
       return discoverAttributesForResourceType(resource_type);
-
+      
     case UniversalResourceType.DEALS:
       return discoverAttributesForResourceType(resource_type);
-
+      
     case UniversalResourceType.TASKS:
       return discoverAttributesForResourceType(resource_type);
-
-    default:
-      throw new Error(
-        `Unsupported resource type for discover attributes: ${resource_type}`
-      );
+      
+    default:
+      throw new Error(`Unsupported resource type for discover attributes: ${resource_type}`);
   }
 }
 
 /**
  * Universal get detailed info handler
  */
-export async function handleUniversalGetDetailedInfo(
-  params: UniversalDetailedInfoParams
-): Promise<any> {
+export async function handleUniversalGetDetailedInfo(params: UniversalDetailedInfoParams): Promise<any> {
   const { resource_type, record_id, info_type } = params;
-
+  
   // For now, we'll return the full record for non-company resource types
   // TODO: Implement specialized detailed info methods for other resource types
   if (resource_type !== UniversalResourceType.COMPANIES) {
@@ -590,30 +522,28 @@
       case UniversalResourceType.RECORDS:
         return getObjectRecord('records', record_id);
       default:
-        throw new Error(
-          `Unsupported resource type for detailed info: ${resource_type}`
-        );
-    }
-  }
-
+        throw new Error(`Unsupported resource type for detailed info: ${resource_type}`);
+    }
+  }
+  
   // Company-specific detailed info
   switch (info_type) {
     case DetailedInfoType.BASIC:
       return getCompanyBasicInfo(record_id);
-
+      
     case DetailedInfoType.CONTACT:
       return getCompanyContactInfo(record_id);
-
+      
     case DetailedInfoType.BUSINESS:
       return getCompanyBusinessInfo(record_id);
-
+      
     case DetailedInfoType.SOCIAL:
       return getCompanySocialInfo(record_id);
-
+      
     case DetailedInfoType.CUSTOM:
       // Custom fields would be implemented here
       throw new Error('Custom detailed info not yet implemented');
-
+      
     default:
       throw new Error(`Unsupported info type: ${info_type}`);
   }
@@ -622,9 +552,7 @@
 /**
  * Utility function to format resource type for display
  */
-export function formatResourceType(
-  resourceType: UniversalResourceType
-): string {
+export function formatResourceType(resourceType: UniversalResourceType): string {
   switch (resourceType) {
     case UniversalResourceType.COMPANIES:
       return 'company';
@@ -644,189 +572,149 @@
 /**
  * Utility function to get singular form of resource type
  */
-export function getSingularResourceType(
-  resourceType: UniversalResourceType
-): string {
+export function getSingularResourceType(resourceType: UniversalResourceType): string {
   return formatResourceType(resourceType);
 }
 
 /**
  * Utility function to validate resource type
  */
-export function isValidResourceType(
-  resourceType: string
-): resourceType is UniversalResourceType {
-  return Object.values(UniversalResourceType).includes(
-    resourceType as UniversalResourceType
-  );
+export function isValidResourceType(resourceType: string): resourceType is UniversalResourceType {
+  return Object.values(UniversalResourceType).includes(resourceType as UniversalResourceType);
 }
 
 /**
  * Enhanced error handling utility for universal operations
  */
-export function createUniversalError(
-  operation: string,
-  resourceType: string,
-  originalError: any
-): Error {
+export function createUniversalError(operation: string, resourceType: string, originalError: any): Error {
   // If it's already a UniversalValidationError, pass it through
   if (originalError instanceof UniversalValidationError) {
     return originalError;
   }
-
+  
   // Classify the error type based on the original error
   let errorType = ErrorType.SYSTEM_ERROR;
-
-  if (
-    originalError?.message?.includes('not found') ||
-    originalError?.message?.includes('invalid') ||
-    originalError?.message?.includes('required') ||
-    originalError?.status === 400
-  ) {
+  
+  if (originalError?.message?.includes('not found') || 
+      originalError?.message?.includes('invalid') ||
+      originalError?.message?.includes('required') ||
+      originalError?.status === 400) {
     errorType = ErrorType.USER_ERROR;
-  } else if (
-    originalError?.status >= 500 ||
-    originalError?.message?.includes('network') ||
-    originalError?.message?.includes('timeout')
-  ) {
+  } else if (originalError?.status >= 500 || 
+             originalError?.message?.includes('network') ||
+             originalError?.message?.includes('timeout')) {
     errorType = ErrorType.API_ERROR;
   }
-
+  
   const message = `Universal ${operation} failed for resource type ${resourceType}: ${originalError.message}`;
-
-  return new UniversalValidationError(message, errorType, {
-    suggestion: getOperationSuggestion(operation, resourceType, originalError),
-    cause: originalError,
-  });
+  
+  return new UniversalValidationError(
+    message,
+    errorType,
+    {
+      suggestion: getOperationSuggestion(operation, resourceType, originalError),
+      cause: originalError
+    }
+  );
 }
 
 /**
  * Get helpful suggestions based on the operation and error
  */
-function getOperationSuggestion(
-  operation: string,
-  resourceType: string,
-  error: any
-): string | undefined {
+function getOperationSuggestion(operation: string, resourceType: string, error: any): string | undefined {
   const errorMessage = error?.message?.toLowerCase() || '';
-
+  
   // Deal-specific suggestions
   if (resourceType === 'deals') {
-    if (
-      errorMessage.includes('cannot find attribute with slug/id "company_id"')
-    ) {
+    if (errorMessage.includes('cannot find attribute with slug/id "company_id"')) {
       return 'Use "associated_company" instead of "company_id" for linking deals to companies';
     }
-
+    
     if (errorMessage.includes('cannot find attribute with slug/id "company"')) {
       return 'Use "associated_company" instead of "company" for linking deals to companies';
     }
-
+    
     if (errorMessage.includes('cannot find status')) {
       return 'Invalid deal stage. Check available stages with discover-attributes tool or use the default stage';
     }
-
-    if (
-      errorMessage.includes(
-        'invalid value was passed to attribute with slug "value"'
-      )
-    ) {
+    
+    if (errorMessage.includes('invalid value was passed to attribute with slug "value"')) {
       return 'Deal value should be a simple number (e.g., 9780). Attio automatically handles currency formatting.';
     }
-
+    
     if (errorMessage.includes('deal_stage')) {
       return 'Use "stage" instead of "deal_stage" for deal status';
     }
-
+    
     if (errorMessage.includes('deal_value')) {
       return 'Use "value" instead of "deal_value" for deal amount';
     }
-
+    
     if (errorMessage.includes('deal_name')) {
       return 'Use "name" instead of "deal_name" for deal title';
     }
-
+    
     if (errorMessage.includes('description')) {
       return 'Deals do not have a "description" field. Available fields: name, stage, value, owner, associated_company, associated_people';
     }
-
-    if (
-      errorMessage.includes('expected_close_date') ||
-      errorMessage.includes('close_date')
-    ) {
+    
+    if (errorMessage.includes('expected_close_date') || errorMessage.includes('close_date')) {
       return 'Deals do not have a built-in close date field. Consider using a custom field or tracking this separately';
     }
-
-    if (
-      errorMessage.includes('probability') ||
-      errorMessage.includes('likelihood')
-    ) {
+    
+    if (errorMessage.includes('probability') || errorMessage.includes('likelihood')) {
       return 'Deals do not have a built-in probability field. Consider using custom fields or tracking probability in stage names';
     }
-
-    if (
-      errorMessage.includes('source') ||
-      errorMessage.includes('lead_source')
-    ) {
+    
+    if (errorMessage.includes('source') || errorMessage.includes('lead_source')) {
       return 'Deals do not have a built-in source field. Consider using custom fields to track deal sources';
     }
-
-    if (
-      errorMessage.includes('currency') &&
-      !errorMessage.includes('currency_code')
-    ) {
+    
+    if (errorMessage.includes('currency') && !errorMessage.includes('currency_code')) {
       return 'Currency is set automatically based on workspace settings. Just provide a numeric value for the deal amount';
     }
-
-    if (
-      errorMessage.includes('contact') ||
-      errorMessage.includes('primary_contact')
-    ) {
+    
+    if (errorMessage.includes('contact') || errorMessage.includes('primary_contact')) {
       return 'Use "associated_people" to link contacts/people to deals';
     }
-
+    
     if (errorMessage.includes('notes') || errorMessage.includes('comments')) {
       return 'Deal notes should be created separately using the notes API after the deal is created';
     }
-
+    
     if (errorMessage.includes('tags') || errorMessage.includes('labels')) {
       return 'Deals do not have a built-in tags field. Consider using custom fields or categories';
     }
-
+    
     if (errorMessage.includes('type') || errorMessage.includes('deal_type')) {
       return 'Deal types are not built-in. Use stages or custom fields to categorize deals';
     }
-
+    
     // Generic unknown field error
     if (errorMessage.includes('cannot find attribute')) {
       return 'Unknown deal field. Core fields: name, stage, value, owner, associated_company, associated_people. Use discover-attributes tool to see all available fields including custom ones';
     }
   }
-
+  
   // General suggestions
   if (errorMessage.includes('not found')) {
     return `Verify that the ${resourceType} record exists and you have access to it`;
   }
-
-  if (
-    errorMessage.includes('unauthorized') ||
-    errorMessage.includes('forbidden')
-  ) {
+  
+  if (errorMessage.includes('unauthorized') || errorMessage.includes('forbidden')) {
     return 'Check your API permissions and authentication credentials';
   }
-
+  
   if (errorMessage.includes('rate limit')) {
     return 'Wait a moment before retrying - you may be making requests too quickly';
   }
-
+  
   if (operation === 'create' && errorMessage.includes('duplicate')) {
     return `A ${resourceType} record with these details may already exist. Try searching first`;
   }
-
+  
   if (errorMessage.includes('cannot find attribute')) {
-    const match = errorMessage.match(
-      /cannot find attribute with slug\/id["\s]*([^"]*)/
-    );
+    const match = errorMessage.match(/cannot find attribute with slug\/id["\s]*([^"]*)/);
     if (match && match[1]) {
       // Provide resource-specific field suggestions
       if (resourceType === 'deals') {
@@ -835,6 +723,6 @@
       return `Unknown field "${match[1]}". Use discover-attributes tool to see available fields for ${resourceType}`;
     }
   }
-
+  
   return undefined;
 }