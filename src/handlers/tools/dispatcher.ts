/**
 * Tool dispatcher module - handles tool execution dispatch and routing
 */
import { CallToolRequest } from "@modelcontextprotocol/sdk/types.js";
import { createErrorResult } from "../../utils/error-handler.js";
import { ValueMatchError } from "../../errors/value-match-error.js";
import { parseResourceUri } from "../../utils/uri-parser.js";
import { ResourceType, AttioListEntry, AttioRecord } from "../../types/attio.js";
import { ListEntryFilters } from "../../api/operations/index.js";
import { processListEntries } from "../../utils/record-utils.js";
import { ApiError, isApiError, hasResponseData } from "./error-types.js";

// Import tool configurations
import { findToolConfig } from "./registry.js";
import { formatResponse, formatSearchResults, formatRecordDetails, formatListEntries, formatBatchResults } from "./formatters.js";

// Import attribute mapping upfront to avoid dynamic import
import { translateAttributeNamesInFilters } from "../../utils/attribute-mapping/index.js";

/**
 * Logs tool execution errors in a consistent format
 * 
 * @param toolType - The type of tool where the error occurred
 * @param error - The error that was caught
 * @param additionalInfo - Optional additional information about the context
 */
function logToolError(toolType: string, error: unknown, additionalInfo: Record<string, any> = {}) {
  console.error(`[${toolType}] Execution error:`, error);
  console.error(`- Error type: ${error instanceof Error ? error.constructor.name : typeof error}`);
  console.error(`- Message: ${error instanceof Error ? error.message : String(error)}`);
  
  if (error instanceof Error && error.stack) {
    console.error(`- Stack trace: ${error.stack}`);
  } else {
    console.error('- No stack trace available');
  }
  
  if (Object.keys(additionalInfo).length > 0) {
    console.error('- Additional context:', additionalInfo);
  }
}

// Import tool type definitions
import { 
  ToolConfig,
  SearchToolConfig,
  AdvancedSearchToolConfig,
  DetailsToolConfig,
  NotesToolConfig,
  CreateNoteToolConfig,
  GetListsToolConfig,
  GetListEntriesToolConfig,
  ListActionToolConfig,
  DateBasedSearchToolConfig
} from "../tool-types.js";

// Import record tool types
import {
  RecordCreateToolConfig,
  RecordGetToolConfig,
  RecordUpdateToolConfig,
  RecordDeleteToolConfig,
  RecordListToolConfig,
  RecordBatchCreateToolConfig,
  RecordBatchUpdateToolConfig
} from "../tool-configs/records.js";

// Import resource-specific tool configuration
import {
  RESOURCE_SPECIFIC_CREATE_TOOLS,
  ResourceSpecificCreateTool,
  RESOURCE_TYPE_MAP,
  VALIDATION_RULES
} from "../tool-configs/resource-specific-tools.js";

/**
 * Handle common search operations
 * 
 * @param toolType - The type of search tool
 * @param searchConfig - The search tool configuration
 * @param searchParam - The search parameter
 * @param resourceType - The resource type being searched
 * @returns Formatted response
 */
async function handleSearchOperation(
  toolType: string,
  searchConfig: SearchToolConfig,
  searchParam: string,
  resourceType: ResourceType
) {
  try {
    const results = await searchConfig.handler(searchParam);
    const formattedResults = searchConfig.formatResult(results);
    
    // Check if the formatter already includes a header
    const hasHeader = formattedResults.startsWith('Found ');
    
    // Format the response based on the tool type and formatted results
    let responseText = "";
    
    if (hasHeader) {
      // If the formatter already includes a "Found" header, use it as is
      responseText = formattedResults;
    } else {
      // Add a contextual header based on the tool type
      const searchType = toolType.replace('searchBy', '').toLowerCase();
      responseText = `Found ${String(results.length)} ${resourceType} matching ${searchType} "${searchParam}":\n${formattedResults}`;
    }
    
    return formatResponse(responseText);
  } catch (error) {
    return createErrorResult(
      error instanceof Error ? error : new Error("Unknown error"),
      `/objects/${resourceType}/records/query`,
      "POST",
      hasResponseData(error) ? error.response.data : {}
    );
  }
}

/**
 * Execute a tool request and return formatted results
 * 
 * @param request - The tool request to execute
 * @returns Tool execution result
 */
export async function executeToolRequest(request: CallToolRequest) {
  const toolName = request.params.name;
  
  try {
    const toolInfo = findToolConfig(toolName);
    
    if (!toolInfo) {
      throw new Error(`Tool not found: ${toolName}`);
    }
    
    const { resourceType, toolConfig, toolType } = toolInfo;
    
    // Handle search tools
    if (toolType === 'search') {
      const query = request.params.arguments?.query as string;
      try {
        const searchConfig = toolConfig as SearchToolConfig;
        const results = await searchConfig.handler(query);
        const formattedResults = searchConfig.formatResult(results);
        
        // Check if the formatter already includes a header to avoid duplication
        const hasHeader = typeof formattedResults === 'string' && formattedResults.startsWith('Found ');
        
        if (hasHeader) {
          // If the formatter already includes a "Found" header, use it as is
          return formatResponse(formattedResults);
        } else {
          // For basic search tools, we need to add the header
          const header = `Found ${results.length} ${resourceType}:`;
          return formatResponse(`${header}\n${formattedResults}`);
        }
      } catch (error) {
        return createErrorResult(
          error instanceof Error ? error : new Error("Unknown error"),
          `/objects/${resourceType}/records/query`,
          "POST",
          hasResponseData(error) ? error.response.data : {}
        );
      }
    }
    
    // Handle searchByEmail tools
    if (toolType === 'searchByEmail') {
      const email = request.params.arguments?.email as string;
      return handleSearchOperation(toolType, toolConfig as SearchToolConfig, email, resourceType);
    }
    
    // Handle searchByPhone tools
    if (toolType === 'searchByPhone') {
      const phone = request.params.arguments?.phone as string;
      return handleSearchOperation(toolType, toolConfig as SearchToolConfig, phone, resourceType);
    }
    
    // Handle details tools
    if (toolType === 'details') {
      let id: string;
      let uri: string;
      
      // Check which parameter is provided
      const directId = resourceType === ResourceType.COMPANIES 
        ? request.params.arguments?.companyId as string 
        : request.params.arguments?.personId as string;
        
      uri = request.params.arguments?.uri as string;
      
      // Use either direct ID or URI, with priority to URI if both are provided
      if (uri) {
        try {
          const [uriType, uriId] = parseResourceUri(uri);
          if (uriType !== resourceType) {
            throw new Error(`URI type mismatch: Expected ${resourceType}, got ${uriType}`);
          }
          id = uriId;
        } catch (error) {
          return createErrorResult(
            error instanceof Error ? error : new Error("Invalid URI format"),
            uri,
            "GET",
            { status: 400, message: "Invalid URI format" }
          );
        }
      } else if (directId) {
        id = directId;
        // For logging purposes
        uri = `attio://${resourceType}/${directId}`;
      } else {
        return createErrorResult(
          new Error("Either companyId/personId or uri parameter is required"),
          `/${resourceType}`,
          "GET",
          { status: 400, message: "Missing required parameter" }
        );
      }
      
      try {
        const detailsToolConfig = toolConfig as DetailsToolConfig;
        const record = await detailsToolConfig.handler(id);
        const formattedResult = detailsToolConfig.formatResult!(record);
        
        return formatResponse(formattedResult);
      } catch (error) {
        return createErrorResult(
          error instanceof Error ? error : new Error("Unknown error"),
          uri,
          "GET",
          hasResponseData(error) ? error.response.data : {}
        );
      }
    }
    
    // Handle notes tools
    if (toolType === 'notes') {
      const directId = resourceType === ResourceType.COMPANIES 
        ? request.params.arguments?.companyId as string 
        : request.params.arguments?.personId as string;
      const uri = request.params.arguments?.uri as string;
      
      if (!directId && !uri) {
        const idParamName = resourceType === ResourceType.COMPANIES ? 'companyId' : 'personId';
        return createErrorResult(
          new Error(`Either ${idParamName} or uri parameter is required`),
          `/${resourceType}/notes`,
          "GET",
          { status: 400, message: "Missing required parameter" }
        );
      }
      
      let notesTargetId = directId;
      let notesResourceType = resourceType;
      
      try {
        if (uri) {
          try {
            const [uriType, uriId] = parseResourceUri(uri);
            notesResourceType = uriType as ResourceType;
            notesTargetId = uriId;
          } catch (error) {
            return createErrorResult(
              error instanceof Error ? error : new Error("Invalid URI format"),
              uri,
              "GET",
              { status: 400, message: "Invalid URI format" }
            );
          }
        }
        
        const notesToolConfig = toolConfig as NotesToolConfig;
        const notes = await notesToolConfig.handler(notesTargetId);
        const formattedResult = notesToolConfig.formatResult!(notes);
        
        return formatResponse(formattedResult);
      } catch (error) {
        return createErrorResult(
          error instanceof Error ? error : new Error("Unknown error"),
          uri || `/${resourceType}/${notesTargetId}/notes`,
          "GET",
          hasResponseData(error) ? error.response.data : {}
        );
      }
    }
    
    // Handle createNote tools
    if (toolType === 'createNote') {
      const directId = resourceType === ResourceType.COMPANIES 
        ? request.params.arguments?.companyId as string 
        : request.params.arguments?.personId as string;
      const uri = request.params.arguments?.uri as string;
      const title = request.params.arguments?.title as string;
      const content = request.params.arguments?.content as string;
      
      if (!title || !content) {
        return createErrorResult(
          new Error("Both title and content are required"),
          `/${resourceType}/notes`,
          "POST",
          { status: 400, message: "Missing required parameters" }
        );
      }
      
      if (!directId && !uri) {
        const idParamName = resourceType === ResourceType.COMPANIES ? 'companyId' : 'personId';
        return createErrorResult(
          new Error(`Either ${idParamName} or uri parameter is required`),
          `/${resourceType}/notes`,
          "POST",
          { status: 400, message: "Missing required parameter" }
        );
      }
      
      let noteTargetId = directId;
      let noteResourceType = resourceType;
      
      try {
        if (uri) {
          try {
            const [uriType, uriId] = parseResourceUri(uri);
            noteResourceType = uriType as ResourceType;
            noteTargetId = uriId;
          } catch (error) {
            return createErrorResult(
              error instanceof Error ? error : new Error("Invalid URI format"),
              uri,
              "POST",
              { status: 400, message: "Invalid URI format" }
            );
          }
        }
        
        const createNoteToolConfig = toolConfig as CreateNoteToolConfig;
        const note = await createNoteToolConfig.handler(noteTargetId, title, content);
        const formattedResult = createNoteToolConfig.formatResult!(note);
        
        return formatResponse(formattedResult);
      } catch (error) {
        return createErrorResult(
          error instanceof Error ? error : new Error("Unknown error"),
          uri || `/${resourceType}/${noteTargetId}/notes`,
          "POST",
          hasResponseData(error) ? error.response.data : {}
        );
      }
    }
    
    // Handle getLists tool
    if (toolType === 'getLists') {
      try {
        const getListsToolConfig = toolConfig as GetListsToolConfig;
        const lists = await getListsToolConfig.handler();
        const formattedResult = getListsToolConfig.formatResult!(lists);
        
        return formatResponse(formattedResult);
      } catch (error) {
        return createErrorResult(
          error instanceof Error ? error : new Error("Unknown error"),
          "/lists",
          "GET",
          hasResponseData(error) ? error.response.data : {}
        );
      }
    }
    
    // Handle getListEntries tool
    if (toolType === 'getListEntries') {
      const listId = request.params.arguments?.listId as string;
      
      // Convert parameters to the correct type
      let limit: number | undefined;
      let offset: number | undefined;
      
      if (request.params.arguments?.limit !== undefined && request.params.arguments?.limit !== null) {
        limit = Number(request.params.arguments.limit);
      }
      
      if (request.params.arguments?.offset !== undefined && request.params.arguments?.offset !== null) {
        offset = Number(request.params.arguments.offset);
      }
      
      try {
        const getListEntriesToolConfig = toolConfig as GetListEntriesToolConfig;
        const entries = await getListEntriesToolConfig.handler(listId);
        const formattedResult = getListEntriesToolConfig.formatResult!(entries);
        
        return formatResponse(formattedResult);
      } catch (error) {
        return createErrorResult(
          error instanceof Error ? error : new Error("Unknown error"),
          `/lists/${listId}/entries`,
          "GET",
          hasResponseData(error) ? error.response.data : {}
        );
      }
    }
    
    // Handle filterListEntries tool
    if (toolType === 'advancedFilterListEntries') {
      const listId = request.params.arguments?.listId as string;
      const filters = request.params.arguments?.filters as any;
      
      // Convert parameters to the correct type
      let limit: number | undefined;
      let offset: number | undefined;
      
      if (request.params.arguments?.limit !== undefined && request.params.arguments?.limit !== null) {
        limit = Number(request.params.arguments.limit);
      }
      
      if (request.params.arguments?.offset !== undefined && request.params.arguments?.offset !== null) {
        offset = Number(request.params.arguments.offset);
      }
      
      if (process.env.NODE_ENV === 'development') {
        console.log('[advancedFilterListEntries] Processing request with parameters:', {
          listId,
          filters: JSON.stringify(filters),
          limit,
          offset
        });
      }
      
      try {
        const entries = await toolConfig.handler(listId, filters, limit, offset);
        const processedEntries = entries ? processListEntries(entries) : [];
        const formattedResults = toolConfig.formatResult 
          ? toolConfig.formatResult(processedEntries) 
          : JSON.stringify(processedEntries, null, 2);
        
        return formatResponse(formattedResults);
      } catch (error) {
        return createErrorResult(
          error instanceof Error ? error : new Error("Unknown error"),
          `/lists/${listId}/entries/query`,
          "POST",
          hasResponseData(error) ? error.response.data : {}
        );
      }
    }
    
    // Handle addRecordToList tool
    if (toolType === 'addRecordToList') {
      const listId = request.params.arguments?.listId as string;
      const recordId = request.params.arguments?.recordId as string;
      
      try {
        const entry = await toolConfig.handler(listId, recordId);
        
        return formatResponse(
          `Record ${recordId} added to list ${listId}. Entry ID: ${typeof entry.id === 'object' ? entry.id.entry_id : entry.id}`
        );
      } catch (error) {
        return createErrorResult(
          error instanceof Error ? error : new Error("Unknown error"),
          `/lists/${listId}/entries`,
          "POST",
          hasResponseData(error) ? error.response.data : {}
        );
      }
    }
    
    // Handle removeRecordFromList tool
    if (toolType === 'removeRecordFromList') {
      const listId = request.params.arguments?.listId as string;
      const entryId = request.params.arguments?.entryId as string;
      
      try {
        const success = await toolConfig.handler(listId, entryId);
        
        return formatResponse(
          success 
            ? `Successfully removed entry ${entryId} from list ${listId}`
            : `Failed to remove entry ${entryId} from list ${listId}`,
          !success
        );
      } catch (error) {
        return createErrorResult(
          error instanceof Error ? error : new Error("Unknown error"),
          `/lists/${listId}/entries/${entryId}`,
          "DELETE",
          hasResponseData(error) ? error.response.data : {}
        );
      }
    }
    
    // Handle record operations
    if (['create', 'get', 'update', 'delete', 'list', 'batchCreate', 'batchUpdate'].includes(toolType)) {
      return await executeRecordOperation(toolType, toolConfig, request, resourceType);
    }
    
    // Handle advanced search and date-based tools
    if (['advancedSearch', 'searchByCreationDate', 'searchByModificationDate', 'searchByLastInteraction', 'searchByActivity'].includes(toolType)) {
      return await executeAdvancedSearch(toolType, toolConfig, request, resourceType);
    }
    
    // Handle relationship-based search tools (searchByCompany, searchByCompanyList, searchByNotes)
    if (['searchByCompany', 'searchByCompanyList', 'searchByNotes'].includes(toolType)) {
      return await executeRelationshipSearch(toolType, toolConfig, request, resourceType);
    }
    
    /**
     * Helper function to validate and extract resource ID based on resource type
     * 
     * @param resourceType - The type of resource (companies, people, etc.)
     * @param args - The request arguments containing the ID
     * @param apiPath - The API path for error reporting
     * @returns The validated ID or an error response
     */
    function validateResourceId(
      resourceType: ResourceType, 
      args: any,
      apiPath: string
    ): string | { error: ReturnType<typeof createErrorResult> } {
      const idParamName = resourceType === ResourceType.COMPANIES ? 'companyId' : 'personId';
      const id = args?.[idParamName] as string;
      
      if (!id) {
        return {
          error: createErrorResult(
            new Error(`${idParamName} parameter is required`),
            apiPath,
            "GET",
            { status: 400, message: `Missing required parameter: ${idParamName}` }
          )
        };
      }
      
      return id;
    }
    
    /**
     * Safely formats an object as JSON string, handling potential circular references
     * 
     * @param obj - The object to stringify
     * @returns Formatted JSON string or fallback error message
     */
    function safeJsonStringify(obj: any): string {
      try {
        return JSON.stringify(obj, null, 2);
      } catch (error) {
        console.warn('Failed to stringify object:', error);
        return `[Object could not be converted to JSON: ${error instanceof Error ? error.message : 'Unknown error'}]`;
      }
    }
    
    // Handle getAttributes tool
    if (toolType === 'getAttributes') {
      const apiPath = `/${resourceType}/attributes`;
      
      // Validate and extract resource ID
      const idOrError = validateResourceId(resourceType, request.params.arguments, apiPath);
      if (typeof idOrError !== 'string') {
        return idOrError.error;
      }
      
      const id = idOrError;
      const attributeName = request.params.arguments?.attributeName as string;
      
      try {
        // Execute the handler with provided parameters
        const result = await toolConfig.handler(id, attributeName);
        
        // Format result using the tool's formatter if available
        const formattedResult = toolConfig.formatResult 
          ? toolConfig.formatResult(result)
          : safeJsonStringify(result);
        
        return formatResponse(formattedResult);
      } catch (error) {
        // Handle and format errors
        return createErrorResult(
          error instanceof Error ? error : new Error("Unknown error"),
          `/${resourceType}/${id}/attributes`,
          "GET",
          hasResponseData(error) ? error.response.data : {}
        );
      }
    }
    
    // Handle json tool - returns raw JSON representation of a resource
    if (toolType === 'json') {
      const apiPath = `/${resourceType}/json`;
      
      // Validate and extract resource ID
      const idOrError = validateResourceId(resourceType, request.params.arguments, apiPath);
      if (typeof idOrError !== 'string') {
        return idOrError.error;
      }
      
      const id = idOrError;
      
      try {
        // Execute the handler and return formatted JSON result
        const result = await toolConfig.handler(id);
        
        // Format result as pretty-printed JSON with safety check
        return formatResponse(safeJsonStringify(result));
      } catch (error) {
        // Handle and format errors
        return createErrorResult(
          error instanceof Error ? error : new Error("Unknown error"),
          `/${resourceType}/${id}/json`,
          "GET",
          hasResponseData(error) ? error.response.data : {}
        );
      }
    }
    
    // Handle discoverAttributes tool - discovers available attributes for a resource type
    if (toolType === 'discoverAttributes') {
      const apiPath = `/${resourceType}/attributes`;
      
      // Debug logging to help diagnose issues
      if (process.env.NODE_ENV === 'development') {
        console.log('[discoverAttributes] Handler execution:');
        console.log('- Resource type:', resourceType);
        console.log('- Tool handler exists:', typeof toolConfig.handler === 'function');
        console.log('- Tool formatter exists:', typeof toolConfig.formatResult === 'function');
      }
      
      try {
        // Execute attribute discovery - explicitly call without args to avoid undefined params
        const result = await toolConfig.handler();
        
        // Format result using the tool's formatter if available
        const formattedResult = toolConfig.formatResult 
          ? toolConfig.formatResult(result)
          : safeJsonStringify(result);
        
        return formatResponse(formattedResult);
      } catch (error) {
        // Enhanced error handling with more details
        logToolError('discoverAttributes', error);
        
        return createErrorResult(
          error instanceof Error ? error : new Error(`Unknown error in discoverAttributes: ${String(error)}`),
          apiPath,
          "GET",
          hasResponseData(error) ? error.response.data : {}
        );
      }
    }
    
    /**
     * Helper function to handle company information tools with consistent error handling
     * 
     * @param resourceType - The resource type (e.g., companies)
     * @param toolType - The specific tool type (e.g., basicInfo, businessInfo)
     * @param toolConfig - The tool configuration
     * @param request - The tool request
     * @param extraParams - Optional parameters specific to certain tool types
     * @returns Formatted response or error
     */
    async function handleCompanyInfoTool(
      resourceType: ResourceType, 
      toolType: string, 
      toolConfig: ToolConfig,
      request: CallToolRequest,
      extraParams?: Record<string, any>
    ) {
      // Construct API path from tool type (convert camelCase to kebab-case)
      const formattedToolType = toolType.replace(/([a-z])([A-Z])/g, '$1-$2').toLowerCase();
      const apiPath = `/${resourceType}/${formattedToolType}`;
      
      // Validate and extract resource ID
      const idOrError = validateResourceId(resourceType, request.params.arguments, apiPath);
      if (typeof idOrError !== 'string') {
        return idOrError.error;
      }
      
      const id = idOrError;
      
      // Process any extra parameters if provided
      if (extraParams?.requireFields) {
        const fields = request.params.arguments?.fields;
        
        if (!fields || !Array.isArray(fields) || fields.length === 0) {
          return createErrorResult(
            new Error("fields parameter is required and must be a non-empty array"),
            apiPath,
            "GET",
            { status: 400, message: "Missing or invalid fields parameter" }
          );
        }
        
        try {
          // Execute handler with fields parameter
          const result = await toolConfig.handler(id, fields);
          const formattedResult = toolConfig.formatResult 
            ? toolConfig.formatResult(result)
            : safeJsonStringify(result);
          
          return formatResponse(formattedResult);
        } catch (error) {
          if (process.env.NODE_ENV === 'development') {
            logToolError(toolType, error, { id, fields });
          }
          
          return createErrorResult(
            error instanceof Error ? error : new Error("Unknown error"),
            apiPath,
            "GET",
            hasResponseData(error) ? error.response.data : {}
          );
        }
      }
      
      // Standard case without extra parameters
      try {
        const result = await toolConfig.handler(id);
        const formattedResult = toolConfig.formatResult 
          ? toolConfig.formatResult(result)
          : safeJsonStringify(result);
        
        return formatResponse(formattedResult);
      } catch (error) {
        if (process.env.NODE_ENV === 'development') {
          logToolError(toolType, error, { id });
        }
        
        return createErrorResult(
          error instanceof Error ? error : new Error("Unknown error"),
          apiPath,
          "GET",
          hasResponseData(error) ? error.response.data : {}
        );
      }
    }
    
    // Handle company information tools with a consistent pattern
    const companyInfoTools = ['basicInfo', 'businessInfo', 'contactInfo', 'socialInfo'];
    if (companyInfoTools.includes(toolType)) {
      return await handleCompanyInfoTool(resourceType, toolType, toolConfig, request);
    }
    
    // Handle fields tool - retrieves specific fields from a company
    if (toolType === 'fields') {
      return await handleCompanyInfoTool(resourceType, toolType, toolConfig, request, { requireFields: true });
    }
    
<<<<<<< HEAD
    // Handle updateAttribute tool - updates a specific attribute of a company
    if (toolType === 'updateAttribute') {
      const apiPath = `/${resourceType}/attributes`;
      
      // Validate and extract resource ID
      const idOrError = validateResourceId(resourceType, request.params.arguments, apiPath);
      if (typeof idOrError !== 'string') {
        return idOrError.error;
      }
      
      const id = idOrError;
      const attributeName = request.params.arguments?.attributeName as string;
      const value = request.params.arguments?.value;
      
      if (!attributeName) {
        return createErrorResult(
          new Error("attributeName parameter is required"),
          apiPath,
          "PATCH",
          { status: 400, message: "Missing required parameter: attributeName" }
        );
      }
      
      try {
        // Execute handler with attribute name and value
        const result = await toolConfig.handler(id, attributeName, value);
        const formattedResult = toolConfig.formatResult 
          ? toolConfig.formatResult(result)
          : safeJsonStringify(result);
        
        return formatResponse(formattedResult);
      } catch (error) {
        if (process.env.NODE_ENV === 'development') {
          logToolError(toolType, error, { id, attributeName, value });
        }
        
        return createErrorResult(
          error instanceof Error ? error : new Error("Unknown error"),
          `/${resourceType}/${id}/attributes/${attributeName}`,
          "PATCH",
          hasResponseData(error) ? error.response.data : {}
        );
      }
    }
    
=======
>>>>>>> 4db588c0
    throw new Error(`Tool handler not implemented for tool type: ${toolType}`);
  } catch (error) {
    // Enhanced error handling with detailed information
    const errorMessage = error instanceof Error 
      ? error.message 
      : typeof error === 'string' 
        ? error 
        : 'Unknown error';
        
    // Get additional error details for better debugging
    const errorDetails = {
      tool: toolName,
      errorType: error && typeof error === 'object' ? error.constructor.name : typeof error,
      stack: error instanceof Error ? error.stack : undefined,
      additionalInfo: error && typeof error === 'object' && 'details' in error ? (error as any).details : undefined
    };
    
    if (process.env.DEBUG || process.env.NODE_ENV === 'development') {
      console.error(`[executeToolRequest] Error executing tool '${toolName}':`, errorMessage, errorDetails);
    }
    
    // Create properly formatted MCP response with detailed error information
    return {
      content: [
        {
          type: "text",
          text: `Error executing tool '${toolName}': ${errorMessage}`,
        },
      ],
      isError: true,
      error: {
        code: 500,
        message: errorMessage,
        type: 'tool_execution_error',
        details: errorDetails
      }
    };
  }
}

/**
 * Execute record-specific operations
 */
async function executeRecordOperation(
  toolType: string,
  toolConfig: ToolConfig,
  request: CallToolRequest,
  resourceType: ResourceType
) {
  // Get object slug from request or use resourceType if it's a known resource
  const objectSlug = request.params.arguments?.objectSlug as string || resourceType;
  const objectId = request.params.arguments?.objectId as string;
  
  // For debugging
  if (process.env.NODE_ENV === 'development') {
    console.log(`[executeRecordOperation] Processing ${toolType} operation for ${resourceType}`);
    console.log(`[executeRecordOperation] Object slug: ${objectSlug}`);
    console.log(`[executeRecordOperation] Request arguments:`, JSON.stringify(request.params.arguments, null, 2));
  }
  
  // Handle tool types based on specific operation
  if (toolType === 'create') {
    const recordData = request.params.arguments?.recordData || request.params.arguments?.attributes;
    
    try {
      const recordCreateConfig = toolConfig as RecordCreateToolConfig;
      const record = await recordCreateConfig.handler(objectSlug, recordData, objectId);
      
      return formatResponse(
        `Successfully created ${objectSlug} record with ID: ${record.id?.record_id || 'Unknown'}`
      );
    } catch (error) {
      return createErrorResult(
        error instanceof Error ? error : new Error("Unknown error"),
        `objects/${objectSlug}/records`,
        "POST",
        (error as any).response?.data || {}
      );
    }
  }
  
  if (toolType === 'batchCreate') {
    /**
     * Handle batch create operations
     * 
     * Note on parameter structure differences:
     * - Company-specific batch operations: Expects {companies, config} structure from MCP tool schema
     * - Generic record batch operations: Expects (objectSlug, records, objectId) parameters
     * 
     * This difference in parameter structure is due to how the MCP tools are defined in the schema.
     * Company-specific tools use a more domain-specific parameter naming ('companies' instead of 'records')
     * to provide a more intuitive API for clients.
     */
    try {
      // Log request parameters for debugging
      if (process.env.NODE_ENV === 'development') {
        console.log(`[batchCreate] Processing request for ${resourceType || objectSlug}:`, {
          resourceType,
          objectSlug,
          arguments: request.params.arguments
        });
      }
      
      // Check if we're dealing with companies batch create (special case)
      if (resourceType === ResourceType.COMPANIES) {
        // Extract parameters with basic validation
        const companies = request.params.arguments?.companies;
        const config = request.params.arguments?.config;
        
        // Enhanced validation
        if (!companies) {
          return createErrorResult(
            new Error("'companies' parameter is required"),
            `objects/${ResourceType.COMPANIES}/records/batch`,
            "POST",
            { status: 400, message: "Missing 'companies' parameter" }
          );
        }
        
        if (!Array.isArray(companies)) {
          return createErrorResult(
            new Error("'companies' parameter must be an array"),
            `objects/${ResourceType.COMPANIES}/records/batch`,
            "POST",
            { status: 400, message: "Invalid 'companies' parameter: expected array" }
          );
        }
        
        if (companies.length === 0) {
          return createErrorResult(
            new Error("'companies' parameter must be a non-empty array"),
            `objects/${ResourceType.COMPANIES}/records/batch`,
            "POST",
            { status: 400, message: "Invalid 'companies' parameter: array cannot be empty" }
          );
        }
        
        // Call the handler with the correct parameter structure
        const result = await toolConfig.handler({ companies, config });
        
        // Format the response based on success/failure
        return formatResponse(formatBatchResults(result, 'create'), result.summary.failed > 0);
      } else {
        // Handle generic record batch create
        const records = request.params.arguments?.records;
        
        // Enhanced validation
        if (!records) {
          return createErrorResult(
            new Error("'records' parameter is required"),
            `objects/${objectSlug}/records/batch`,
            "POST",
            { status: 400, message: "Missing 'records' parameter" }
          );
        }
        
        if (!Array.isArray(records)) {
          return createErrorResult(
            new Error("'records' parameter must be an array"),
            `objects/${objectSlug}/records/batch`,
            "POST",
            { status: 400, message: "Invalid 'records' parameter: expected array" }
          );
        }
        
        if (records.length === 0) {
          return createErrorResult(
            new Error("'records' parameter must be a non-empty array"),
            `objects/${objectSlug}/records/batch`,
            "POST",
            { status: 400, message: "Invalid 'records' parameter: array cannot be empty" }
          );
        }
        
        const recordBatchCreateConfig = toolConfig as RecordBatchCreateToolConfig;
        const result = await recordBatchCreateConfig.handler(objectSlug, records, objectId);
        
        return formatResponse(formatBatchResults(result, 'create'), result.summary.failed > 0);
      }
    } catch (error) {
      // Enhanced error handling for batch operations
      console.error(`[batchCreate] Error executing batch create for ${resourceType || objectSlug}:`, error);
      
      // Include more context in the error message
      const errorMessage = error instanceof Error 
        ? `Batch create operation failed: ${error.message}`
        : `Batch create operation failed: ${String(error)}`;
      
      const errorDetails = {
        resourceType: resourceType || objectSlug,
        operation: 'batchCreate',
        message: errorMessage,
        ...(error instanceof Error && error.stack ? { stack: error.stack } : {})
      };
      
      return createErrorResult(
        error instanceof Error ? error : new Error(errorMessage),
        `objects/${resourceType || objectSlug}/records/batch`,
        "POST",
        (error as any).response?.data || errorDetails
      );
    }
  }
  
  if (toolType === 'batchUpdate') {
    /**
     * Handle batch update operations
     * 
     * Note on parameter structure differences:
     * - Company-specific batch operations: Expects {updates, config} structure from MCP tool schema
     * - Generic record batch operations: Expects (objectSlug, records, objectId) parameters
     * 
     * This difference in parameter structure is due to how the MCP tools are defined in the schema.
     * Company-specific tools use a more domain-specific parameter naming ('updates' instead of 'records')
     * to provide a more intuitive API for clients.
     */
    try {
      // Log request parameters for debugging
      if (process.env.NODE_ENV === 'development') {
        console.log(`[batchUpdate] Processing request for ${resourceType || objectSlug}:`, {
          resourceType,
          objectSlug,
          arguments: request.params.arguments
        });
      }
      
      // Check if we're dealing with companies batch update (special case)
      if (resourceType === ResourceType.COMPANIES) {
        // Extract parameters with basic validation
        const updates = request.params.arguments?.updates;
        const config = request.params.arguments?.config;
        
        // Enhanced validation
        if (!updates) {
          return createErrorResult(
            new Error("'updates' parameter is required"),
            `objects/${ResourceType.COMPANIES}/records/batch`,
            "PATCH",
            { status: 400, message: "Missing 'updates' parameter" }
          );
        }
        
        if (!Array.isArray(updates)) {
          return createErrorResult(
            new Error("'updates' parameter must be an array"),
            `objects/${ResourceType.COMPANIES}/records/batch`,
            "PATCH",
            { status: 400, message: "Invalid 'updates' parameter: expected array" }
          );
        }
        
        if (updates.length === 0) {
          return createErrorResult(
            new Error("'updates' parameter must be a non-empty array"),
            `objects/${ResourceType.COMPANIES}/records/batch`,
            "PATCH",
            { status: 400, message: "Invalid 'updates' parameter: array cannot be empty" }
          );
        }
        
        // Additional validation of array contents
        for (let i = 0; i < updates.length; i++) {
          const update = updates[i];
          if (!update || typeof update !== 'object') {
            return createErrorResult(
              new Error(`Invalid update data at index ${i}: must be a non-null object`),
              `objects/${ResourceType.COMPANIES}/records/batch`,
              "PATCH",
              { status: 400, message: `Invalid update data at index ${i}: must be a non-null object` }
            );
          }
          
          if (!update.id) {
            return createErrorResult(
              new Error(`Invalid update data at index ${i}: 'id' is required`),
              `objects/${ResourceType.COMPANIES}/records/batch`,
              "PATCH",
              { status: 400, message: `Invalid update data at index ${i}: 'id' is required` }
            );
          }
          
          if (!update.attributes || typeof update.attributes !== 'object') {
            return createErrorResult(
              new Error(`Invalid update data at index ${i}: 'attributes' must be a non-null object`),
              `objects/${ResourceType.COMPANIES}/records/batch`,
              "PATCH",
              { status: 400, message: `Invalid update data at index ${i}: 'attributes' must be a non-null object` }
            );
          }
        }
        
        // Call the handler with the correct parameter structure
        const result = await toolConfig.handler({ updates, config });
        
        // Format the response based on success/failure
        return formatResponse(formatBatchResults(result, 'update'), result.summary.failed > 0);
      } else {
        // Handle generic record batch update
        const records = request.params.arguments?.records;
        
        // Enhanced validation
        if (!records) {
          return createErrorResult(
            new Error("'records' parameter is required"),
            `objects/${objectSlug}/records/batch`,
            "PATCH",
            { status: 400, message: "Missing 'records' parameter" }
          );
        }
        
        if (!Array.isArray(records)) {
          return createErrorResult(
            new Error("'records' parameter must be an array"),
            `objects/${objectSlug}/records/batch`,
            "PATCH",
            { status: 400, message: "Invalid 'records' parameter: expected array" }
          );
        }
        
        if (records.length === 0) {
          return createErrorResult(
            new Error("'records' parameter must be a non-empty array"),
            `objects/${objectSlug}/records/batch`,
            "PATCH",
            { status: 400, message: "Invalid 'records' parameter: array cannot be empty" }
          );
        }
        
        const recordBatchUpdateConfig = toolConfig as RecordBatchUpdateToolConfig;
        const result = await recordBatchUpdateConfig.handler(objectSlug, records, objectId);
        
        return formatResponse(formatBatchResults(result, 'update'), result.summary.failed > 0);
      }
    } catch (error) {
      // Enhanced error handling for batch operations
      console.error(`[batchUpdate] Error executing batch update for ${resourceType || objectSlug}:`, error);
      
      // Include more context in the error message
      const errorMessage = error instanceof Error 
        ? `Batch update operation failed: ${error.message}`
        : `Batch update operation failed: ${String(error)}`;
      
      const errorDetails = {
        resourceType: resourceType || objectSlug,
        operation: 'batchUpdate',
        message: errorMessage,
        ...(error instanceof Error && error.stack ? { stack: error.stack } : {})
      };
      
      return createErrorResult(
        error instanceof Error ? error : new Error(errorMessage),
        `objects/${resourceType || objectSlug}/records/batch`,
        "PATCH",
        (error as any).response?.data || errorDetails
      );
    }
  }
  
  // Add handlers for get, update, delete, list operations...
  if (toolType === 'get') {
    // For company-specific tools, check for companyId instead of generic recordId
    let recordId: string | undefined;
    
    if (resourceType === ResourceType.COMPANIES) {
      recordId = request.params.arguments?.companyId as string || request.params.arguments?.recordId as string;
      
      // Enhanced debug logging for company-specific operation
      if (process.env.NODE_ENV === 'development') {
        console.log(`[executeRecordOperation:get:company] Request arguments:`, JSON.stringify(request.params.arguments, null, 2));
        console.log(`[executeRecordOperation:get:company] Extracted companyId: ${recordId}`);
      }
    } else if (resourceType === ResourceType.PEOPLE) {
      recordId = request.params.arguments?.personId as string || request.params.arguments?.recordId as string;
    } else {
      recordId = request.params.arguments?.recordId as string;
    }
    
    // Validate recordId exists before proceeding
    if (!recordId || typeof recordId !== 'string') {
      const idParamName = resourceType === ResourceType.COMPANIES ? 'companyId' : 
                         resourceType === ResourceType.PEOPLE ? 'personId' : 'recordId';
      
      if (process.env.NODE_ENV === 'development') {
        console.error(`[executeRecordOperation:get] Missing or invalid ${idParamName} parameter:`, 
          { resourceType, toolType, requestArgs: request.params.arguments });
      }
      
      return createErrorResult(
        new Error(`${idParamName} parameter is required and must be a non-empty string`),
        `objects/${objectSlug}/records/get`,
        "GET",
        { status: 400, message: `Missing required parameter: ${idParamName}` }
      );
    }
    
    if (process.env.NODE_ENV === 'development') {
      console.log(`[executeRecordOperation:get] Record ID: ${recordId}`);
      console.log(`[executeRecordOperation:get] API endpoint: /objects/${objectSlug}/records/${recordId}`);
    }
    
    try {
      const recordGetConfig = toolConfig as RecordGetToolConfig;
      const record = await recordGetConfig.handler(objectSlug, recordId);
      
      if (process.env.NODE_ENV === 'development') {
        console.log(`[executeRecordOperation:get] Retrieval successful for ID: ${recordId}`);
        console.log(`[executeRecordOperation:get] Response:`, 
          JSON.stringify(record, (key, value) => 
            key === 'values' ? Object.keys(value).length + ' fields retrieved' : value, 2));
      }
      
      return formatResponse(
        `Successfully retrieved ${objectSlug} record with ID: ${recordId}`
      );
    } catch (error) {
      if (process.env.NODE_ENV === 'development') {
        console.error(`[executeRecordOperation:get] Retrieval failed for ID: ${recordId}:`, 
          error instanceof Error ? error.message : String(error));
        
        if (error instanceof Error && error.stack) {
          console.error(`[executeRecordOperation:get] Stack trace:`, error.stack);
        }
      }
      
      return createErrorResult(
        error instanceof Error ? error : new Error(`Failed to get ${objectSlug} record: ${String(error)}`),
        `objects/${objectSlug}/records/${recordId}`,
        "GET",
        (error as any).response?.data || {}
      );
    }
  }
  
  if (toolType === 'update') {
    // For company-specific tools, check for companyId instead of generic recordId
    let recordId: string | undefined;
    
    if (resourceType === ResourceType.COMPANIES) {
      recordId = request.params.arguments?.companyId as string;
      
      // Enhanced debug logging for company-specific operation
      if (process.env.NODE_ENV === 'development') {
        console.log(`[executeRecordOperation:update:company] Request arguments:`, JSON.stringify(request.params.arguments, null, 2));
        console.log(`[executeRecordOperation:update:company] Extracted companyId: ${recordId}`);
        console.log(`[executeRecordOperation:update:company] Tool name: ${request.params.name}`);
      }
    } else if (resourceType === ResourceType.PEOPLE) {
      recordId = request.params.arguments?.personId as string;
    } else {
      recordId = request.params.arguments?.recordId as string;
    }
    
    // Validate recordId exists before proceeding
    if (!recordId || typeof recordId !== 'string') {
      const idParamName = resourceType === ResourceType.COMPANIES ? 'companyId' : 
                         resourceType === ResourceType.PEOPLE ? 'personId' : 'recordId';
      
      if (process.env.NODE_ENV === 'development') {
        console.error(`[executeRecordOperation:update] Missing or invalid ${idParamName} parameter:`, 
          { resourceType, toolType, requestArgs: request.params.arguments });
      }
      
      return createErrorResult(
        new Error(`${idParamName} parameter is required and must be a non-empty string`),
        `objects/${objectSlug}/records/update`,
        "PATCH",
        { status: 400, message: `Missing required parameter: ${idParamName}` }
      );
    }
    
    // For company-specific tools, check for attributes instead of generic recordData
    const recordData = request.params.arguments?.recordData || request.params.arguments?.attributes;
    
    // Validate recordData exists and is an object
    if (!recordData || typeof recordData !== 'object' || Array.isArray(recordData)) {
      if (process.env.NODE_ENV === 'development') {
        console.error(`[executeRecordOperation:update] Missing or invalid record data:`, 
          { resourceType, recordId, recordData });
      }
      
      return createErrorResult(
        new Error(`Record data parameter is required and must be a non-empty object`),
        `objects/${objectSlug}/records/${recordId}`,
        "PATCH",
        { status: 400, message: `Missing or invalid record data` }
      );
    }
    
    if (process.env.NODE_ENV === 'development') {
      console.log(`[executeRecordOperation:update] Record ID: ${recordId}`);
      console.log(`[executeRecordOperation:update] Record data:`, JSON.stringify(recordData, null, 2));
      console.log(`[executeRecordOperation:update] API endpoint: /objects/${objectSlug}/records/${recordId}`);
    }
    
    try {
      const recordUpdateConfig = toolConfig as RecordUpdateToolConfig;
      const record = await recordUpdateConfig.handler(objectSlug, recordId, recordData);
      
      if (process.env.NODE_ENV === 'development') {
        console.log(`[executeRecordOperation:update] Update successful for ID: ${recordId}`);
        console.log(`[executeRecordOperation:update] Response:`, 
          JSON.stringify(record, (key, value) => 
            key === 'values' ? Object.keys(value).length + ' fields updated' : value, 2));
      }
      
      return formatResponse(
        `Successfully updated ${objectSlug} record with ID: ${recordId}`
      );
    } catch (error) {
      if (process.env.NODE_ENV === 'development') {
        console.error(`[executeRecordOperation:update] Update failed for ID: ${recordId}:`, 
          error instanceof Error ? error.message : String(error));
        
        if (error instanceof Error && error.stack) {
          console.error(`[executeRecordOperation:update] Stack trace:`, error.stack);
        }
      }
      
      return createErrorResult(
        error instanceof Error ? error : new Error(`Failed to update ${objectSlug} record: ${String(error)}`),
        `objects/${objectSlug}/records/${recordId}`,
        "PATCH",
        (error as any).response?.data || {}
      );
    }
  }
  
  if (toolType === 'delete') {
    // For company-specific tools, check for companyId instead of generic recordId
    let recordId: string | undefined;
    
    if (resourceType === ResourceType.COMPANIES) {
      recordId = request.params.arguments?.companyId as string;
      
      // Enhanced debug logging for company-specific operation
      if (process.env.NODE_ENV === 'development') {
        console.log(`[executeRecordOperation:delete:company] Request arguments:`, JSON.stringify(request.params.arguments, null, 2));
        console.log(`[executeRecordOperation:delete:company] Extracted companyId: ${recordId}`);
      }
    } else if (resourceType === ResourceType.PEOPLE) {
      recordId = request.params.arguments?.personId as string;
    } else {
      recordId = request.params.arguments?.recordId as string;
    }
    
    // Validate recordId exists before proceeding
    if (!recordId || typeof recordId !== 'string') {
      const idParamName = resourceType === ResourceType.COMPANIES ? 'companyId' : 
                         resourceType === ResourceType.PEOPLE ? 'personId' : 'recordId';
      
      if (process.env.NODE_ENV === 'development') {
        console.error(`[executeRecordOperation:delete] Missing or invalid ${idParamName} parameter:`, 
          { resourceType, toolType, requestArgs: request.params.arguments });
      }
      
      return createErrorResult(
        new Error(`${idParamName} parameter is required and must be a non-empty string`),
        `objects/${objectSlug}/records/delete`,
        "DELETE",
        { status: 400, message: `Missing required parameter: ${idParamName}` }
      );
    }
    
    if (process.env.NODE_ENV === 'development') {
      console.log(`[executeRecordOperation:delete] Record ID: ${recordId}`);
      console.log(`[executeRecordOperation:delete] API endpoint: /objects/${objectSlug}/records/${recordId}`);
    }
    
    try {
      const recordDeleteConfig = toolConfig as RecordDeleteToolConfig;
      const success = await recordDeleteConfig.handler(objectSlug, recordId);
      
      if (process.env.NODE_ENV === 'development') {
        console.log(`[executeRecordOperation:delete] Deletion ${success ? 'successful' : 'unsuccessful'} for ID: ${recordId}`);
      }
      
      return formatResponse(
        `Successfully deleted ${objectSlug} record with ID: ${recordId}`
      );
    } catch (error) {
      if (process.env.NODE_ENV === 'development') {
        console.error(`[executeRecordOperation:delete] Deletion failed for ID: ${recordId}:`, 
          error instanceof Error ? error.message : String(error));
        
        if (error instanceof Error && error.stack) {
          console.error(`[executeRecordOperation:delete] Stack trace:`, error.stack);
        }
      }
      
      return createErrorResult(
        error instanceof Error ? error : new Error(`Failed to delete ${objectSlug} record: ${String(error)}`),
        `objects/${objectSlug}/records/${recordId}`,
        "DELETE",
        (error as any).response?.data || {}
      );
    }
  }
  
  if (toolType === 'list') {
    const limit = Number(request.params.arguments?.limit) || 20;
    const offset = Number(request.params.arguments?.offset) || 0;
    
    try {
      const recordListConfig = toolConfig as RecordListToolConfig;
      const records = await recordListConfig.handler(objectSlug, String(limit), String(offset));
      return formatResponse(
        `Successfully retrieved ${records.length.toString()} ${objectSlug} records`
      );
    } catch (error) {
      return createErrorResult(
        error instanceof Error ? error : new Error(`Failed to list ${objectSlug} records: ${String(error)}`),
        `objects/${objectSlug}/records`,
        "GET",
        (error as any).response?.data || {}
      );
    }
  }
  
  throw new Error(`Record operation handler not implemented for tool type: ${toolType}`);
}

/**
 * Execute relationship-based search operations
 */
async function executeRelationshipSearch(
  toolType: string,
  toolConfig: ToolConfig,
  request: CallToolRequest,
  resourceType: ResourceType
) {
  try {
    let results: AttioRecord[] = [];
    
    if (toolType === 'searchByCompany') {
      const companyFilter = request.params.arguments;
      results = await toolConfig.handler(companyFilter);
    } else if (toolType === 'searchByCompanyList') {
      const listId = request.params.arguments?.listId as string;
      results = await toolConfig.handler(listId);
    } else if (toolType === 'searchByNotes') {
      const searchText = request.params.arguments?.searchText as string;
      results = await toolConfig.handler(searchText);
    } else {
      throw new Error(`Unknown relationship search type: ${toolType}`);
    }
    
    // Format and return results
    const formattedResults = toolConfig.formatResult ? toolConfig.formatResult(results) : JSON.stringify(results, null, 2);
    
    // Check if the formatter already includes a header to avoid duplication
    const hasHeader = typeof formattedResults === 'string' && formattedResults.startsWith('Found ');
    
    // Return the formatted result directly if it already has a header
    return formatResponse(formattedResults);
  } catch (error) {
    return createErrorResult(
      error instanceof Error ? error : new Error("Unknown error"),
      `/objects/${resourceType}/records/query`,
      "POST",
      hasResponseData(error) ? error.response.data : {}
    );
  }
}

/**
 * Execute advanced search operations
 */
async function executeAdvancedSearch(
  toolType: string,
  toolConfig: ToolConfig,
  request: CallToolRequest,
  resourceType: ResourceType
) {
  const advancedSearchConfig = toolConfig as AdvancedSearchToolConfig | DateBasedSearchToolConfig;
  let results: AttioRecord[] = [];
  
  try {
    // Handle different types of advanced search
    if (toolType === 'searchByCreationDate' || toolType === 'searchByModificationDate') {
      let dateRange = request.params.arguments?.dateRange;
      const limit = Number(request.params.arguments?.limit) || 20;
      const offset = Number(request.params.arguments?.offset) || 0;
      
      // Parse dateRange if it's a string
      if (typeof dateRange === 'string') {
        try {
          dateRange = JSON.parse(dateRange);
        } catch (error) {
          console.warn(`Failed to parse dateRange parameter: ${error instanceof Error ? error.message : 'Unknown error'}`);
        }
      }
      
      let filter: ListEntryFilters = { filters: [] };
      if (typeof dateRange === 'object' && dateRange !== null) {
        filter = dateRange as ListEntryFilters;
      } else {
        filter = { filters: [{ attribute: { slug: 'created_at' }, condition: 'equals', value: dateRange }] };
      }
      const response = await advancedSearchConfig.handler(filter, limit, offset);
      results = response || [];
    } else if (toolType === 'advancedSearch') {
      const filters = request.params.arguments?.filters as any;
      let limit: number | undefined;
      let offset: number | undefined;
      
      if (request.params.arguments?.limit !== undefined && request.params.arguments?.limit !== null) {
        limit = Number(request.params.arguments.limit);
      }
      
      if (request.params.arguments?.offset !== undefined && request.params.arguments?.offset !== null) {
        offset = Number(request.params.arguments.offset);
      }
      
      // Use the imported attribute mapping utility
      
      // Translate any human-readable attribute names to their slug equivalents
      const translatedFilters = translateAttributeNamesInFilters(filters, resourceType);
      
      const response = await advancedSearchConfig.handler(translatedFilters, limit, offset);
      results = response || [];
    }
    
    // Format and return results
    const formattedResults = advancedSearchConfig.formatResult(results);
    
    // Check if the formatter already includes a header to avoid duplication
    const hasHeader = typeof formattedResults === 'string' && formattedResults.startsWith('Found ');
    
    // Return the formatted result directly - the formatters now include appropriate headers
    return formatResponse(formattedResults);
  } catch (error) {
    let errorDetailsForCreateResult: any = {};
    if (error instanceof ValueMatchError) {
      if (error.originalError && hasResponseData(error.originalError)) {
        errorDetailsForCreateResult = error.originalError.response.data;
      } else {
        errorDetailsForCreateResult = error.details || {};
      }
    } else if (hasResponseData(error)) {
      errorDetailsForCreateResult = error.response.data;
    } else if (error instanceof Error && (error as any).details) {
      errorDetailsForCreateResult = (error as any).details;
    } else {
      errorDetailsForCreateResult = { message: (error as Error)?.message || 'Unknown error details' };
    }
    
    return createErrorResult(
      error instanceof Error ? error : new Error("Unknown error caught in advancedSearch"),
      `/objects/${resourceType}/records/query`,
      "POST",
      errorDetailsForCreateResult
    );
  }
}<|MERGE_RESOLUTION|>--- conflicted
+++ resolved
@@ -741,7 +741,6 @@
       return await handleCompanyInfoTool(resourceType, toolType, toolConfig, request, { requireFields: true });
     }
     
-<<<<<<< HEAD
     // Handle updateAttribute tool - updates a specific attribute of a company
     if (toolType === 'updateAttribute') {
       const apiPath = `/${resourceType}/attributes`;
@@ -787,8 +786,6 @@
       }
     }
     
-=======
->>>>>>> 4db588c0
     throw new Error(`Tool handler not implemented for tool type: ${toolType}`);
   } catch (error) {
     // Enhanced error handling with detailed information
