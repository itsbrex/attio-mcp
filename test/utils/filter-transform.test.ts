/**
 * Tests for filter transformation utilities
 */
import { describe, expect, test } from 'vitest';
import { FilterValidationError } from '../../src/errors/api-errors';
import { FilterConditionType } from '../../src/types/attio';
import { transformFiltersToApiFormat } from '../../src/utils/record-utils';

describe('transformFiltersToApiFormat', () => {
  // Test basic filter transformation
  test('transforms a single filter condition correctly', () => {
    const filter = {
      filters: [
        {
          attribute: { slug: 'stage' },
          condition: FilterConditionType.EQUALS,
          value: 'discovery',
        },
      ],
    };

    const result = transformFiltersToApiFormat(filter);

    expect(result).toEqual({
      filter: {
        stage: {
          $equals: 'discovery',
        },
      },
    });
  });

  // Test empty filters
  test('returns empty object for undefined filters', () => {
    const result = transformFiltersToApiFormat(undefined);
    expect(result).toEqual({});
  });

  test('returns empty object for empty filters array', () => {
    const result = transformFiltersToApiFormat({ filters: [] });
    expect(result).toEqual({});
  });

  // Test AND logic (default behavior)
  test('creates AND logic for multiple filters by default', () => {
    const filter = {
      filters: [
        {
          attribute: { slug: 'stage' },
          condition: FilterConditionType.EQUALS,
          value: 'discovery',
        },
        {
          attribute: { slug: 'value' },
          condition: FilterConditionType.GREATER_THAN,
          value: 10_000,
        },
      ],
    };

    const result = transformFiltersToApiFormat(filter);

    expect(result).toEqual({
      filter: {
        stage: {
          $equals: 'discovery',
        },
        value: {
<<<<<<< HEAD
          $greater_than: 10_000,
=======
          $gt: 10000,
>>>>>>> 081b582b
        },
      },
    });
  });

  // Test OR logic
  test('creates OR logic when matchAny is true', () => {
    const filter = {
      filters: [
        {
          attribute: { slug: 'stage' },
          condition: FilterConditionType.EQUALS,
          value: 'discovery',
        },
        {
          attribute: { slug: 'stage' },
          condition: FilterConditionType.EQUALS,
          value: 'proposal',
        },
      ],
      matchAny: true,
    };

    const result = transformFiltersToApiFormat(filter);

    expect(result).toEqual({
      filter: {
        $or: [
          { stage: { $equals: 'discovery' } },
          { stage: { $equals: 'proposal' } },
        ],
      },
    });
  });

  // Test different filter condition types
  test('supports various filter condition types', () => {
    const filter = {
      filters: [
        {
          attribute: { slug: 'name' },
          condition: FilterConditionType.CONTAINS,
          value: 'Tech',
        },
        {
          attribute: { slug: 'created_at' },
          condition: FilterConditionType.GREATER_THAN,
          value: '2023-01-01',
        },
        {
          attribute: { slug: 'is_active' },
          condition: FilterConditionType.IS_SET,
          value: null,
        },
      ],
    };

    const result = transformFiltersToApiFormat(filter);

    expect(result).toEqual({
      filter: {
        name: {
          $contains: 'Tech',
        },
        created_at: {
          $gt: '2023-01-01',
        },
        is_active: {
          $is_set: null,
        },
      },
    });
  });

  // Test error cases
  test('throws FilterValidationError for invalid filter condition', () => {
    const filter = {
      filters: [
        {
          attribute: { slug: 'stage' },
          condition: 'invalid_condition', // Invalid condition
          value: 'discovery',
        },
      ],
    };

    expect(() => transformFiltersToApiFormat(filter)).toThrow(
      FilterValidationError
    );
  });

  test('skips filters with missing attribute slug', () => {
    const filter = {
      filters: [
        {
          attribute: { slug: '' }, // Empty slug
          condition: FilterConditionType.EQUALS,
          value: 'discovery',
        },
      ],
    };

    const result = transformFiltersToApiFormat(filter);
    expect(result).toEqual({});
  });

  test('skips filters with missing condition', () => {
    const filter = {
      filters: [
        {
          attribute: { slug: 'stage' },
          condition: undefined as any, // Missing condition
          value: 'discovery',
        },
      ],
    };

    const result = transformFiltersToApiFormat(filter);
    expect(result).toEqual({});
  });

  // Test validation bypassing
  test('skips condition validation when validateConditions is false', () => {
    const filter = {
      filters: [
        {
          attribute: { slug: 'stage' },
          condition: 'custom_condition', // Would normally be invalid
          value: 'discovery',
        },
      ],
    };

    const result = transformFiltersToApiFormat(filter, false);

    expect(result).toEqual({
      filter: {
        stage: {
          $custom_condition: 'discovery',
        },
      },
    });
  });
});<|MERGE_RESOLUTION|>--- conflicted
+++ resolved
@@ -2,9 +2,9 @@
  * Tests for filter transformation utilities
  */
 import { describe, expect, test } from 'vitest';
-import { FilterValidationError } from '../../src/errors/api-errors';
 import { FilterConditionType } from '../../src/types/attio';
 import { transformFiltersToApiFormat } from '../../src/utils/record-utils';
+import { FilterValidationError } from '../../src/errors/api-errors';
 
 describe('transformFiltersToApiFormat', () => {
   // Test basic filter transformation
@@ -53,7 +53,7 @@
         {
           attribute: { slug: 'value' },
           condition: FilterConditionType.GREATER_THAN,
-          value: 10_000,
+          value: 10000,
         },
       ],
     };
@@ -66,11 +66,7 @@
           $equals: 'discovery',
         },
         value: {
-<<<<<<< HEAD
-          $greater_than: 10_000,
-=======
           $gt: 10000,
->>>>>>> 081b582b
         },
       },
     });
