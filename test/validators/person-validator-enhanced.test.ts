--- conflicted
+++ resolved
@@ -1,13 +1,8 @@
-import * as attioClient from '../../src/api/attio-client.js';
-import { searchCompanies } from '../../src/objects/companies/search.js';
 import {
   PersonValidator,
   searchPeopleByEmails,
 } from '../../src/objects/people-write.js';
-<<<<<<< HEAD
-=======
 import { searchCompanies } from '../../src/objects/companies/search.js';
->>>>>>> 081b582b
 
 // Mock the API client to avoid initialization issues
 vi.mock('../../src/api/attio-client.js');
