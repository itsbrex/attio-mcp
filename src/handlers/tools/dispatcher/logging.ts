/**
 * Enhanced logging utilities for tool execution using structured logging
 */

import type { CallToolRequest } from '@modelcontextprotocol/sdk/types.js';
import {
<<<<<<< HEAD
  type ToolErrorContext,
  ToolExecutionRequest,
} from '../../../types/tool-types.js';
import {
  createScopedLogger,
  debug,
  error,
  generateCorrelationId,
  info,
=======
  ToolErrorContext,
} from '../../../types/tool-types.js';
import {
  error,
  warn,
  createScopedLogger,
>>>>>>> 081b582b
  OperationType,
  type PerformanceTimer,
  setLogContext,
  warn,
} from '../../../utils/logger.js';

/**
 * Initialize tool execution context with correlation ID
 */
export function initializeToolContext(toolName: string): string {
  const correlationId = generateCorrelationId();
  setLogContext({
    correlationId,
    operation: toolName,
    operationType: OperationType.TOOL_EXECUTION,
  });
  return correlationId;
}

/**
 * Create a scoped logger for tool execution
 */
export function createToolLogger(toolName: string, toolType?: string) {
  return createScopedLogger(
    `tool:${toolName}`,
    toolType || toolName,
    OperationType.TOOL_EXECUTION
  );
}

/**
 * Enhanced tool execution request logging with structured format
 *
 * @param toolType - The type of tool being executed (e.g., 'search', 'create', 'update')
 * @param toolName - The name of the tool as defined in the MCP configuration
 * @param request - The tool request data
 * @returns PerformanceTimer for tracking execution duration
 */
export function logToolRequest(
  toolType: string,
  toolName: string,
  request: CallToolRequest
): PerformanceTimer {
  const logger = createToolLogger(toolName, toolType);

  // Enhanced logging to debug MCP protocol issues
  const debugMode = process.env.MCP_DEBUG_REQUESTS === 'true';

  const requestData = {
    toolType,
    toolName,
    argumentsCount: request.params.arguments
      ? Object.keys(request.params.arguments).length
      : 0,
    hasArguments: !!request.params.arguments,
    // Log full request structure in debug mode
    ...(debugMode && {
      rawRequest: {
        method: (request as any).method,
        params: request.params,
        jsonrpc: (request as any).jsonrpc,
        id: (request as any).id,
      },
      paramsKeys: Object.keys(request.params || {}),
      argumentsStructure: request.params.arguments
        ? Object.keys(request.params.arguments)
        : 'missing',
    }),
    ...(process.env.NODE_ENV === 'development' && {
      arguments: request.params.arguments,
    }),
  };

  // Log warning if arguments are missing (helps diagnose protocol issues)
  if (!request.params.arguments && debugMode) {
    warn(
      `tool:${toolName}`,
      `Tool called without arguments wrapper - params keys: ${Object.keys(
        request.params || {}
      ).join(', ')}`,
      { params: request.params },
      toolType,
      OperationType.TOOL_EXECUTION
    );
  }

  return logger.operationStart(
    'execute',
    OperationType.TOOL_EXECUTION,
    requestData
  );
}

/**
 * Log successful tool execution
 *
 * @param toolName - The name of the tool
 * @param toolType - The type of tool
 * @param result - The execution result
 * @param timer - Performance timer from logToolRequest
 */
export function logToolSuccess(
  toolName: string,
  toolType: string,
  result: any,
  timer: PerformanceTimer
): void {
  const logger = createToolLogger(toolName, toolType);
  const duration = timer.end();

  const resultSummary = {
    success: true,
    hasContent: !!result?.content,
    contentLength: result?.content?.length || 0,
    resultType: Array.isArray(result?.content)
      ? 'array'
      : typeof result?.content,
  };

  logger.operationSuccess(
    'execute',
    resultSummary,
    OperationType.TOOL_EXECUTION,
    duration
  );
}

/**
 * Enhanced tool execution error logging with structured format
 *
 * @param toolName - The name of the tool where the error occurred
 * @param toolType - The type of tool where the error occurred
 * @param error - The error that was caught during execution
 * @param timer - Performance timer from logToolRequest
 * @param additionalInfo - Optional additional information about the execution context
 */
export function logToolError(
  toolName: string,
  toolType: string,
  error: unknown,
  timer: PerformanceTimer,
  additionalInfo: ToolErrorContext = {}
): void {
  const logger = createToolLogger(toolName, toolType);
  const duration = timer.end();

  const errorContext = {
    toolType,
    toolName,
    errorType: error instanceof Error ? error.constructor.name : typeof error,
    hasStack: error instanceof Error && !!error.stack,
    ...additionalInfo,
  };

  logger.operationFailure(
    'execute',
    error,
    errorContext,
    OperationType.TOOL_EXECUTION,
    duration
  );
}

/**
 * Log tool validation errors
 */
export function logToolValidationError(
  toolName: string,
  toolType: string,
  validationError: string,
  context?: any
): void {
  const _logger = createToolLogger(toolName, toolType);

  warn(
    `tool:${toolName}`,
    `Validation failed: ${validationError}`,
    context,
    toolType,
    OperationType.VALIDATION
  );
}

/**
 * Log tool configuration errors
 */
export function logToolConfigError(
  toolName: string,
  configError: string,
  context?: any
): void {
  error(
    'tool:registry',
    `Configuration error for tool ${toolName}: ${configError}`,
    undefined,
    context,
    'config-lookup',
    OperationType.SYSTEM
  );
}

/**
 * Log API fallback attempts during tool execution
 */
export function logToolFallback(
  toolName: string,
  toolType: string,
  reason: string,
  fallbackMethod: string
): void {
  const _logger = createToolLogger(toolName, toolType);

  warn(
    `tool:${toolName}`,
    `Using fallback method: ${fallbackMethod}`,
    { reason, fallbackMethod },
    toolType,
    OperationType.API_CALL
  );
}<|MERGE_RESOLUTION|>--- conflicted
+++ resolved
@@ -2,31 +2,19 @@
  * Enhanced logging utilities for tool execution using structured logging
  */
 
-import type { CallToolRequest } from '@modelcontextprotocol/sdk/types.js';
 import {
-<<<<<<< HEAD
-  type ToolErrorContext,
-  ToolExecutionRequest,
-} from '../../../types/tool-types.js';
-import {
-  createScopedLogger,
-  debug,
-  error,
-  generateCorrelationId,
-  info,
-=======
   ToolErrorContext,
 } from '../../../types/tool-types.js';
 import {
   error,
   warn,
   createScopedLogger,
->>>>>>> 081b582b
   OperationType,
-  type PerformanceTimer,
   setLogContext,
-  warn,
+  generateCorrelationId,
+  PerformanceTimer,
 } from '../../../utils/logger.js';
+import { CallToolRequest } from '@modelcontextprotocol/sdk/types.js';
 
 /**
  * Initialize tool execution context with correlation ID
