# Changelog

All notable changes to this project will be documented in this file.

The format is based on [Keep a Changelog](https://keepachangelog.com/en/1.0.0/),
and this project adheres to [Semantic Versioning](https://semver.org/spec/v2.0.0.html).

## [Unreleased]

<<<<<<< HEAD
### Added
- ChatGPT connector with OpenAI-compatible search and fetch tools (#2)
- SSE (Server-Sent Events) transport layer for real-time communication
- OpenAI API endpoints at `/openai/tools` and `/openai/execute`
- Universal tools integration for OpenAI endpoints
- Data transformers for companies, people, lists, and tasks to OpenAI format
- CORS support for browser-based ChatGPT access
- Comprehensive integration tests for OpenAI endpoints
- ChatGPT connector setup documentation

### Fixed
- Universal tools handler now supports UNIVERSAL resource type in dispatcher
- Text parsing for universal tool outputs that return formatted text
- ID extraction in transformers to properly handle record_id format
=======
## [0.2.0] - 2025-08-04

This is a major release featuring the Universal Tool Consolidation, which dramatically simplifies the MCP interface by replacing 50+ resource-specific tools with a unified set of universal tools that work across all resource types.

### Added

#### Universal Tool System (#352, #358)
- **Universal Tools**: New consolidated tools that work across all resource types (companies, people, deals, tasks, records)
  - `search-records`: Search any resource type with consistent interface
  - `get-record-details`: Get details for any record type
  - `create-record`: Create records of any type
  - `update-record`: Update records of any type
  - `delete-record`: Delete records of any type
  - `discover-attributes`: Discover attributes for any resource type
  - `get-detailed-info`: Get categorized information (basic, contact, business, social)
- **Advanced Operations**: New tools for complex operations
  - `advanced-search`: Multi-attribute search with complex filters
  - `search-by-relationship`: Find records by their relationships
  - `search-by-content`: Search by notes or interaction content
  - `search-by-timeframe`: Search by creation/update dates
  - `batch-operations`: Perform bulk operations efficiently
- **Resource Type Support**: Full support for companies, people, deals, tasks, and generic records
- **Backwards Compatibility**: All existing tool names continue to work via intelligent routing

#### Enhanced Error Handling System (#362)
- Comprehensive error categorization (USER_ERROR, SYSTEM_ERROR, API_ERROR)
- Detailed error messages with examples and suggestions
- Field-specific guidance for common mistakes
- HTTP status code mapping for better API integration
- Structured error responses with actionable feedback

#### Deal Management Improvements
- Comprehensive deal field error messages for common mistakes (description, probability, source, close_date, tags, etc.)
- Deal field documentation showing available vs non-existent fields
- Currency handling guidance - Attio automatically formats currency based on workspace settings
- Field name conversions for backwards compatibility:
  - `company_id` → `associated_company`
  - `deal_stage` → `stage`
  - `deal_value` → `value`
  - `deal_name` → `name`

#### Documentation & Testing (#360, #359)
- Complete universal tools documentation with examples
- Comprehensive integration test suite for all universal operations
- Performance benchmarks for batch operations
- Migration guide from resource-specific to universal tools

#### Developer Experience
- Config migration tool for postal code mapping fix (#330)
- Enhanced validation pipeline with mandatory pre-commit checks
- Systematic lint reduction plan (targeting <100 warnings from ~800)
- Improved environment setup for API integration testing

### Changed

#### API & Tool Behavior
- **Simplified Currency Handling**: Deal values now accept plain numbers (e.g., `value: 9780`) instead of complex objects
- **Consistent Search Interface**: All search operations now use the same filter structure
- **Unified Response Format**: All tools return consistent response structures
- **Better Field Validation**: Proactive validation with helpful suggestions before API calls
- **Improved Error Messages**: Context-aware error messages that guide users to solutions

#### Infrastructure & Performance
- Consolidated 50+ individual tool handlers into modular universal handlers
- Reduced code duplication by ~70% through shared implementations
- Improved response times through optimized routing
- Better memory usage with streamlined tool definitions
- Enhanced TypeScript type safety throughout the codebase

### Fixed

#### Critical Fixes
- Fixed deal currency format errors by accepting simple numeric values (#352)
- Fixed company domain search regression - now correctly uses `domains` field instead of `website` (#334, #353)
- Fixed "Format Error: An invalid value was passed to attribute with slug 'value'" issue
- Fixed missing generic record operation handlers (#343, #349)
- Fixed people search phone field regression (P0 hotfix)
- Fixed list filtering for list-specific attributes (#341)

#### Search & Filter Fixes
- Fixed date filter operators to match Attio API requirements
- Fixed domain search implementation by removing over-engineering
- Fixed company search validation and enhanced error handling
- Fixed filter condition type enum values for API compatibility

#### API Integration Fixes
- Fixed MCP tool calls failing with missing arguments wrapper (#344, #345)
- Fixed relationship helper tools and type conversion issues (#347)
- Fixed note formatting and content extraction (#338, #347)
- Fixed schema alignment for add-record-to-list tool (#332)

#### Testing & CI/CD Fixes
- Fixed integration test failures with proper mock management
- Fixed CI test compatibility with simplified mocks
- Fixed flaky date tests for Node v22.x
- Fixed TypeScript type issues and unnecessary try/catch warnings

### Security
- Updated form-data dependency from 4.0.1 to 4.0.4 for security patches (#346)

### Deprecated
- Resource-specific tool names (e.g., `search-companies`, `create-person`) are deprecated but still functional
- Legacy field names for deals are deprecated but automatically converted
- Individual resource type handlers are deprecated in favor of universal handlers

### Migration Guide
Users upgrading from v0.1.x should note:
1. All existing tools continue to work - no breaking changes
2. Consider migrating to universal tools for new implementations
3. Deal currency values should now be simple numbers
4. Use `associated_company` instead of `company_id` for deals
5. Check error messages for field name guidance when creating records
>>>>>>> 081b582b

## [0.1.2] - 2025-01-23

### Fixed
- Fixed MCP tool calls failing with missing arguments wrapper (#344, #345)
- Fixed list filtering for list-specific attributes (#341)
- Fixed MCP stdio communication for Smithery deployment
- Fixed TypeScript type issues and improved type safety
- Fixed unnecessary try/catch warnings
- Fixed lexical declaration in case block
- Fixed flaky date test for Node v22.x

### Changed
- Updated form-data dependency from 4.0.1 to 4.0.4 for security
- Improved error handling and logging for tool dispatch
- Enhanced list filtering with proper attribute type handling
- Better CI/CD with prettier formatting and type checking

### Added
- Claude PR Assistant workflow for automated PR reviews (#342)
- Enhanced MCP tool argument handling with automatic wrapper
- Improved documentation for list filtering and attribute types

## [0.1.1] - 2025-01-06

### Fixed
- Fixed npm installation failing due to postinstall script trying to setup git hooks in non-git environments
- Postinstall script now only runs git hooks setup when .git directory exists

### Changed
- Updated LICENSE from BSD-3-Clause to Apache-2.0 while preserving original BSD license attribution
- Updated package.json author field to @kesslerio

## [0.1.0] - 2025-01-06

### Added
- Initial release of Attio MCP Server
- Model Context Protocol integration for Attio CRM platform
- Company management tools (create, read, update, search, batch operations)
- People management tools (create, read, update, search, relationships)
- Lists management (get details, add/remove records)
- Notes management (create, read for companies and people)
- Tasks management (create, read, update, complete)
- Records management (read operations)
- Advanced search and filtering capabilities
- Batch operations support for companies and people
- Relationship management between entities
- Comprehensive error handling and validation
- Rate limiting and API resilience
- TypeScript implementation with strict typing
- Comprehensive test suite with Vitest
- Docker support for containerized deployment
- CLI tools for attribute discovery and development
- Structured logging and debugging utilities
- Configuration management with environment variables
- Auto-discovery of Attio workspace attributes

### Features
- **MCP Integration**: Fully compatible with Model Context Protocol v1.4.1
- **CRM Operations**: Complete CRUD operations for all major Attio entities
- **Advanced Search**: Complex filtering with date ranges, numeric comparisons, and text matching
- **Batch Processing**: Efficient bulk operations for high-volume data management
- **Relationship Mapping**: Handle complex relationships between companies and people
- **Error Recovery**: Robust error handling with detailed error messages
- **Development Tools**: CLI utilities for workspace exploration and debugging
- **Container Ready**: Docker support for easy deployment and scaling

### Dependencies
- @modelcontextprotocol/sdk: ^1.4.1 (MCP protocol support)
- TypeScript: ^5.8.3 (Type safety and modern JavaScript features)
- Vitest: ^3.1.4 (Testing framework)
- And other quality assurance and utility tools

### Documentation
- Comprehensive API documentation
- Setup and configuration guides
- Integration examples and workflows
- Troubleshooting guides
- Development and contribution guidelines

[Unreleased]: https://github.com/kesslerio/attio-mcp-server/compare/v0.1.1...HEAD
[0.1.1]: https://github.com/kesslerio/attio-mcp-server/compare/v0.1.0...v0.1.1
[0.1.0]: https://github.com/kesslerio/attio-mcp-server/releases/tag/v0.1.0<|MERGE_RESOLUTION|>--- conflicted
+++ resolved
@@ -7,22 +7,6 @@
 
 ## [Unreleased]
 
-<<<<<<< HEAD
-### Added
-- ChatGPT connector with OpenAI-compatible search and fetch tools (#2)
-- SSE (Server-Sent Events) transport layer for real-time communication
-- OpenAI API endpoints at `/openai/tools` and `/openai/execute`
-- Universal tools integration for OpenAI endpoints
-- Data transformers for companies, people, lists, and tasks to OpenAI format
-- CORS support for browser-based ChatGPT access
-- Comprehensive integration tests for OpenAI endpoints
-- ChatGPT connector setup documentation
-
-### Fixed
-- Universal tools handler now supports UNIVERSAL resource type in dispatcher
-- Text parsing for universal tool outputs that return formatted text
-- ID extraction in transformers to properly handle record_id format
-=======
 ## [0.2.0] - 2025-08-04
 
 This is a major release featuring the Universal Tool Consolidation, which dramatically simplifies the MCP interface by replacing 50+ resource-specific tools with a unified set of universal tools that work across all resource types.
@@ -135,7 +119,6 @@
 3. Deal currency values should now be simple numbers
 4. Use `associated_company` instead of `company_id` for deals
 5. Check error messages for field name guidance when creating records
->>>>>>> 081b582b
 
 ## [0.1.2] - 2025-01-23
 
