--- conflicted
+++ resolved
@@ -1,49 +1,50 @@
 /**
  * Core universal operations tool configurations
- *
+ * 
  * These 8 tools consolidate the majority of CRUD and search operations
  * across all resource types (companies, people, records, tasks).
  */
 
-import type { AttioRecord } from '../../../types/attio.js';
-
 import {
+  UniversalToolConfig,
+  UniversalSearchParams,
+  UniversalRecordDetailsParams,
+  UniversalCreateParams,
+  UniversalUpdateParams,
+  UniversalDeleteParams,
+  UniversalAttributesParams,
+  UniversalDetailedInfoParams,
+  UniversalResourceType,
+  DetailedInfoType
+} from './types.js';
+
+import {
+  searchRecordsSchema,
+  getRecordDetailsSchema,
   createRecordSchema,
+  updateRecordSchema,
   deleteRecordSchema,
+  getAttributesSchema,
   discoverAttributesSchema,
-  getAttributesSchema,
   getDetailedInfoSchema,
-  getRecordDetailsSchema,
-  searchRecordsSchema,
-  updateRecordSchema,
-  validateUniversalToolParams,
+  validateUniversalToolParams
 } from './schemas.js';
 
 import {
-  createUniversalError,
+  handleUniversalSearch,
+  handleUniversalGetDetails,
+  handleUniversalCreate,
+  handleUniversalUpdate,
+  handleUniversalDelete,
+  handleUniversalGetAttributes,
+  handleUniversalDiscoverAttributes,
+  handleUniversalGetDetailedInfo,
   formatResourceType,
   getSingularResourceType,
-  handleUniversalCreate,
-  handleUniversalDelete,
-  handleUniversalDiscoverAttributes,
-  handleUniversalGetAttributes,
-  handleUniversalGetDetailedInfo,
-  handleUniversalGetDetails,
-  handleUniversalSearch,
-  handleUniversalUpdate,
+  createUniversalError
 } from './shared-handlers.js';
-import {
-  type DetailedInfoType,
-  type UniversalAttributesParams,
-  type UniversalCreateParams,
-  type UniversalDeleteParams,
-  type UniversalDetailedInfoParams,
-  type UniversalRecordDetailsParams,
-  UniversalResourceType,
-  type UniversalSearchParams,
-  type UniversalToolConfig,
-  type UniversalUpdateParams,
-} from './types.js';
+
+import { AttioRecord } from '../../../types/attio.js';
 
 /**
  * Universal search records tool
@@ -53,26 +54,18 @@
   name: 'search-records',
   handler: async (params: UniversalSearchParams): Promise<AttioRecord[]> => {
     try {
-      const sanitizedParams = validateUniversalToolParams(
-        'search-records',
-        params
-      );
+      const sanitizedParams = validateUniversalToolParams('search-records', params);
       return await handleUniversalSearch(sanitizedParams);
     } catch (error) {
       throw createUniversalError('search', params.resource_type, error);
     }
   },
-  formatResult: (
-    results: AttioRecord[],
-    resourceType?: UniversalResourceType
-  ) => {
+  formatResult: (results: AttioRecord[], resourceType?: UniversalResourceType) => {
     if (!Array.isArray(results)) {
       return 'No results found';
     }
-
-    const resourceTypeName = resourceType
-      ? formatResourceType(resourceType)
-      : 'record';
+    
+    const resourceTypeName = resourceType ? formatResourceType(resourceType) : 'record';
     // Handle proper pluralization
     let plural = resourceTypeName;
     if (results.length !== 1) {
@@ -84,27 +77,26 @@
         plural = `${resourceTypeName}s`;
       }
     }
-
+    
     return `Found ${results.length} ${plural}:\n${results
       .map((record: any, index: number) => {
-        const name =
-          record.values?.name?.[0]?.value ||
-          record.values?.name?.[0]?.full_name ||
-          record.values?.full_name?.[0]?.value ||
-          record.values?.title?.[0]?.value ||
-          'Unnamed';
+        const name = record.values?.name?.[0]?.value || 
+                    record.values?.name?.[0]?.full_name ||
+                    record.values?.full_name?.[0]?.value ||
+                    record.values?.title?.[0]?.value || 
+                    'Unnamed';
         const id = record.id?.record_id || 'unknown';
         const website = record.values?.website?.[0]?.value;
         const email = record.values?.email?.[0]?.value;
-
+        
         let details = '';
         if (website) details += ` (${website})`;
         else if (email) details += ` (${email})`;
-
+        
         return `${index + 1}. ${name}${details} (ID: ${id})`;
       })
       .join('\n')}`;
-  },
+  }
 };
 
 /**
@@ -113,14 +105,9 @@
  */
 export const getRecordDetailsConfig: UniversalToolConfig = {
   name: 'get-record-details',
-  handler: async (
-    params: UniversalRecordDetailsParams
-  ): Promise<AttioRecord> => {
-    try {
-      const sanitizedParams = validateUniversalToolParams(
-        'get-record-details',
-        params
-      );
+  handler: async (params: UniversalRecordDetailsParams): Promise<AttioRecord> => {
+    try {
+      const sanitizedParams = validateUniversalToolParams('get-record-details', params);
       return await handleUniversalGetDetails(sanitizedParams);
     } catch (error) {
       throw createUniversalError('get details', params.resource_type, error);
@@ -130,56 +117,29 @@
     if (!record) {
       return 'Record not found';
     }
-
-    const resourceTypeName = resourceType
-      ? getSingularResourceType(resourceType)
-      : 'record';
+    
+    const resourceTypeName = resourceType ? getSingularResourceType(resourceType) : 'record';
     // Better name extraction for people and other records
-    const name =
-      (record.values?.name &&
-        Array.isArray(record.values.name) &&
-        record.values.name[0]?.value) ||
-      (record.values?.name &&
-        Array.isArray(record.values.name) &&
-        record.values.name[0]?.full_name) ||
-      (record.values?.full_name &&
-        Array.isArray(record.values.full_name) &&
-        record.values.full_name[0]?.value) ||
-      (record.values?.title &&
-        Array.isArray(record.values.title) &&
-        record.values.title[0]?.value) ||
-      'Unnamed';
+    const name = (record.values?.name && Array.isArray(record.values.name) && record.values.name[0]?.value) || 
+                (record.values?.name && Array.isArray(record.values.name) && record.values.name[0]?.full_name) ||
+                (record.values?.full_name && Array.isArray(record.values.full_name) && record.values.full_name[0]?.value) ||
+                (record.values?.title && Array.isArray(record.values.title) && record.values.title[0]?.value) || 
+                'Unnamed';
     const id = record.id?.record_id || 'unknown';
-
+    
     let details = `${resourceTypeName.charAt(0).toUpperCase() + resourceTypeName.slice(1)}: ${name}\nID: ${id}\n\n`;
-
+    
     // Add common fields based on resource type
     if (record.values) {
       // Different field priorities for different resource types
-      let fieldOrder = [
-        'email',
-        'website',
-        'phone',
-        'description',
-        'industry',
-        'location',
-      ];
-
+      let fieldOrder = ['email', 'website', 'phone', 'description', 'industry', 'location'];
+      
       if (resourceType === UniversalResourceType.PEOPLE) {
         // For people, prioritize different fields
-        fieldOrder = [
-          'email_addresses',
-          'phone_numbers',
-          'job_title',
-          'description',
-          'location',
-        ];
-
+        fieldOrder = ['email_addresses', 'phone_numbers', 'job_title', 'description', 'location'];
+        
         // Also show associated company if present
-        if (
-          record.values.associated_company &&
-          Array.isArray(record.values.associated_company)
-        ) {
+        if (record.values.associated_company && Array.isArray(record.values.associated_company)) {
           const companies = record.values.associated_company
             .map((c: any) => c.target_record_name || c.name || c.value)
             .filter(Boolean);
@@ -188,26 +148,19 @@
           }
         }
       }
-
-      for (const field of fieldOrder) {
-        const value =
-          record.values?.[field] &&
-          Array.isArray(record.values[field]) &&
-          record.values[field][0]?.value;
+      
+      fieldOrder.forEach(field => {
+        const value = record.values?.[field] && Array.isArray(record.values[field]) && record.values[field][0]?.value;
         if (value) {
-          const displayField =
-            field.charAt(0).toUpperCase() + field.slice(1).replace(/_/g, ' ');
+          const displayField = field.charAt(0).toUpperCase() + field.slice(1).replace(/_/g, ' ');
           details += `${displayField}: ${value}\n`;
         }
-      }
-
+      });
+      
       // Handle special fields for people
       if (resourceType === UniversalResourceType.PEOPLE) {
         // Show email addresses
-        if (
-          record.values.email_addresses &&
-          Array.isArray(record.values.email_addresses)
-        ) {
+        if (record.values.email_addresses && Array.isArray(record.values.email_addresses)) {
           const emails = record.values.email_addresses
             .map((e: any) => e.email_address || e.value)
             .filter(Boolean);
@@ -215,12 +168,9 @@
             details += `Email: ${emails.join(', ')}\n`;
           }
         }
-
+        
         // Show phone numbers
-        if (
-          record.values.phone_numbers &&
-          Array.isArray(record.values.phone_numbers)
-        ) {
+        if (record.values.phone_numbers && Array.isArray(record.values.phone_numbers)) {
           const phones = record.values.phone_numbers
             .map((p: any) => p.phone_number || p.value)
             .filter(Boolean);
@@ -229,19 +179,15 @@
           }
         }
       }
-
+      
       // Add created_at if available
-      if (
-        record.values.created_at &&
-        Array.isArray(record.values.created_at) &&
-        record.values.created_at[0]?.value
-      ) {
+      if (record.values.created_at && Array.isArray(record.values.created_at) && record.values.created_at[0]?.value) {
         details += `Created at: ${record.values.created_at[0].value}\n`;
       }
     }
-
+    
     return details.trim();
-  },
+  }
 };
 
 /**
@@ -252,13 +198,6 @@
   name: 'create-record',
   handler: async (params: UniversalCreateParams): Promise<AttioRecord> => {
     try {
-<<<<<<< HEAD
-      const sanitizedParams = validateUniversalToolParams(
-        'create-record',
-        params
-      );
-
-=======
       if (process.env.NODE_ENV === 'development') {
         console.log('[createRecordConfig:handler] Input params:', params);
       }
@@ -269,17 +208,12 @@
         console.log('[createRecordConfig:handler] Sanitized params:', sanitizedParams);
       }
       
->>>>>>> bfdbbb27
       // Perform cross-resource validation for create operations
       const { CrossResourceValidator } = await import('./schemas.js');
       await CrossResourceValidator.validateRecordRelationships(
         sanitizedParams.resource_type,
         sanitizedParams.record_data
       );
-<<<<<<< HEAD
-
-      return await handleUniversalCreate(sanitizedParams);
-=======
       
       const result = await handleUniversalCreate(sanitizedParams);
       
@@ -294,7 +228,6 @@
       }
       
       return result;
->>>>>>> bfdbbb27
     } catch (error) {
       if (process.env.NODE_ENV === 'development') {
         console.error('[createRecordConfig:handler] Error:', error);
@@ -306,22 +239,15 @@
     if (!record) {
       return 'Record creation failed';
     }
-
-    const resourceTypeName = resourceType
-      ? getSingularResourceType(resourceType)
-      : 'record';
-    const name =
-      (record.values?.name &&
-        Array.isArray(record.values.name) &&
-        record.values.name[0]?.value) ||
-      (record.values?.title &&
-        Array.isArray(record.values.title) &&
-        record.values.title[0]?.value) ||
-      'Unnamed';
+    
+    const resourceTypeName = resourceType ? getSingularResourceType(resourceType) : 'record';
+    const name = (record.values?.name && Array.isArray(record.values.name) && record.values.name[0]?.value) || 
+                (record.values?.title && Array.isArray(record.values.title) && record.values.title[0]?.value) || 
+                'Unnamed';
     const id = record.id?.record_id || 'unknown';
-
+    
     return `✅ Successfully created ${resourceTypeName}: ${name} (ID: ${id})`;
-  },
+  }
 };
 
 /**
@@ -332,18 +258,15 @@
   name: 'update-record',
   handler: async (params: UniversalUpdateParams): Promise<AttioRecord> => {
     try {
-      const sanitizedParams = validateUniversalToolParams(
-        'update-record',
-        params
-      );
-
+      const sanitizedParams = validateUniversalToolParams('update-record', params);
+      
       // Perform cross-resource validation for update operations
       const { CrossResourceValidator } = await import('./schemas.js');
       await CrossResourceValidator.validateRecordRelationships(
         sanitizedParams.resource_type,
         sanitizedParams.record_data
       );
-
+      
       return await handleUniversalUpdate(sanitizedParams);
     } catch (error) {
       throw createUniversalError('update', params.resource_type, error);
@@ -353,22 +276,15 @@
     if (!record) {
       return 'Record update failed';
     }
-
-    const resourceTypeName = resourceType
-      ? getSingularResourceType(resourceType)
-      : 'record';
-    const name =
-      (record.values?.name &&
-        Array.isArray(record.values.name) &&
-        record.values.name[0]?.value) ||
-      (record.values?.title &&
-        Array.isArray(record.values.title) &&
-        record.values.title[0]?.value) ||
-      'Unnamed';
+    
+    const resourceTypeName = resourceType ? getSingularResourceType(resourceType) : 'record';
+    const name = (record.values?.name && Array.isArray(record.values.name) && record.values.name[0]?.value) || 
+                (record.values?.title && Array.isArray(record.values.title) && record.values.title[0]?.value) || 
+                'Unnamed';
     const id = record.id?.record_id || 'unknown';
-
+    
     return `✅ Successfully updated ${resourceTypeName}: ${name} (ID: ${id})`;
-  },
+  }
 };
 
 /**
@@ -377,32 +293,22 @@
  */
 export const deleteRecordConfig: UniversalToolConfig = {
   name: 'delete-record',
-  handler: async (
-    params: UniversalDeleteParams
-  ): Promise<{ success: boolean; record_id: string }> => {
-    try {
-      const sanitizedParams = validateUniversalToolParams(
-        'delete-record',
-        params
-      );
+  handler: async (params: UniversalDeleteParams): Promise<{ success: boolean; record_id: string }> => {
+    try {
+      const sanitizedParams = validateUniversalToolParams('delete-record', params);
       return await handleUniversalDelete(sanitizedParams);
     } catch (error) {
       throw createUniversalError('delete', params.resource_type, error);
     }
   },
-  formatResult: (
-    result: { success: boolean; record_id: string },
-    resourceType?: UniversalResourceType
-  ) => {
+  formatResult: (result: { success: boolean; record_id: string }, resourceType?: UniversalResourceType) => {
     if (!result.success) {
       return `❌ Failed to delete ${resourceType ? getSingularResourceType(resourceType) : 'record'} with ID: ${result.record_id}`;
     }
-
-    const resourceTypeName = resourceType
-      ? getSingularResourceType(resourceType)
-      : 'record';
+    
+    const resourceTypeName = resourceType ? getSingularResourceType(resourceType) : 'record';
     return `✅ Successfully deleted ${resourceTypeName} with ID: ${result.record_id}`;
-  },
+  }
 };
 
 /**
@@ -413,10 +319,7 @@
   name: 'get-attributes',
   handler: async (params: UniversalAttributesParams): Promise<any> => {
     try {
-      const sanitizedParams = validateUniversalToolParams(
-        'get-attributes',
-        params
-      );
+      const sanitizedParams = validateUniversalToolParams('get-attributes', params);
       return await handleUniversalGetAttributes(sanitizedParams);
     } catch (error) {
       throw createUniversalError('get attributes', params.resource_type, error);
@@ -426,11 +329,9 @@
     if (!attributes) {
       return 'No attributes found';
     }
-
-    const resourceTypeName = resourceType
-      ? getSingularResourceType(resourceType)
-      : 'record';
-
+    
+    const resourceTypeName = resourceType ? getSingularResourceType(resourceType) : 'record';
+    
     if (Array.isArray(attributes)) {
       return `${resourceTypeName.charAt(0).toUpperCase() + resourceTypeName.slice(1)} attributes (${attributes.length}):\n${attributes
         .map((attr: any, index: number) => {
@@ -440,19 +341,16 @@
         })
         .join('\n')}`;
     }
-
+    
     if (typeof attributes === 'object') {
       const keys = Object.keys(attributes);
       return `${resourceTypeName.charAt(0).toUpperCase() + resourceTypeName.slice(1)} attributes (${keys.length}):\n${keys
-        .map(
-          (key, index) =>
-            `${index + 1}. ${key}: ${JSON.stringify(attributes[key])}`
-        )
+        .map((key, index) => `${index + 1}. ${key}: ${JSON.stringify(attributes[key])}`)
         .join('\n')}`;
     }
-
+    
     return `${resourceTypeName.charAt(0).toUpperCase() + resourceTypeName.slice(1)} attributes: ${JSON.stringify(attributes)}`;
-  },
+  }
 };
 
 /**
@@ -461,34 +359,21 @@
  */
 export const discoverAttributesConfig: UniversalToolConfig = {
   name: 'discover-attributes',
-  handler: async (params: {
-    resource_type: UniversalResourceType;
-  }): Promise<any> => {
-    try {
-      const sanitizedParams = validateUniversalToolParams(
-        'discover-attributes',
-        params
-      );
-      return await handleUniversalDiscoverAttributes(
-        sanitizedParams.resource_type
-      );
-    } catch (error) {
-      throw createUniversalError(
-        'discover attributes',
-        params.resource_type,
-        error
-      );
+  handler: async (params: { resource_type: UniversalResourceType }): Promise<any> => {
+    try {
+      const sanitizedParams = validateUniversalToolParams('discover-attributes', params);
+      return await handleUniversalDiscoverAttributes(sanitizedParams.resource_type);
+    } catch (error) {
+      throw createUniversalError('discover attributes', params.resource_type, error);
     }
   },
   formatResult: (schema: any, resourceType?: UniversalResourceType) => {
     if (!schema) {
       return 'No attribute schema found';
     }
-
-    const resourceTypeName = resourceType
-      ? getSingularResourceType(resourceType)
-      : 'record';
-
+    
+    const resourceTypeName = resourceType ? getSingularResourceType(resourceType) : 'record';
+    
     if (Array.isArray(schema)) {
       return `Available ${resourceTypeName} attributes (${schema.length}):\n${schema
         .map((attr: any, index: number) => {
@@ -499,9 +384,9 @@
         })
         .join('\n')}`;
     }
-
+    
     return `${resourceTypeName.charAt(0).toUpperCase() + resourceTypeName.slice(1)} attribute schema: ${JSON.stringify(schema, null, 2)}`;
-  },
+  }
 };
 
 /**
@@ -512,38 +397,25 @@
   name: 'get-detailed-info',
   handler: async (params: UniversalDetailedInfoParams): Promise<any> => {
     try {
-      const sanitizedParams = validateUniversalToolParams(
-        'get-detailed-info',
-        params
-      );
+      const sanitizedParams = validateUniversalToolParams('get-detailed-info', params);
       return await handleUniversalGetDetailedInfo(sanitizedParams);
     } catch (error) {
-      throw createUniversalError(
-        'get detailed info',
-        params.resource_type,
-        error
-      );
-    }
-  },
-  formatResult: (
-    info: any,
-    resourceType?: UniversalResourceType,
-    infoType?: DetailedInfoType
-  ) => {
+      throw createUniversalError('get detailed info', params.resource_type, error);
+    }
+  },
+  formatResult: (info: any, resourceType?: UniversalResourceType, infoType?: DetailedInfoType) => {
     if (!info) {
       return 'No detailed information found';
     }
-
-    const resourceTypeName = resourceType
-      ? getSingularResourceType(resourceType)
-      : 'record';
+    
+    const resourceTypeName = resourceType ? getSingularResourceType(resourceType) : 'record';
     const infoTypeName = infoType || 'detailed';
-
+    
     let result = `${resourceTypeName.charAt(0).toUpperCase() + resourceTypeName.slice(1)} ${infoTypeName} information:\n\n`;
-
+    
     if (typeof info === 'object' && info.values) {
       // Format as Attio record values
-      for (const [field, values] of Object.entries(info.values)) {
+      Object.entries(info.values).forEach(([field, values]: [string, any]) => {
         if (Array.isArray(values) && values.length > 0) {
           const value = values[0].value;
           if (value) {
@@ -551,21 +423,21 @@
             result += `${displayField}: ${value}\n`;
           }
         }
-      }
+      });
     } else if (typeof info === 'object') {
       // Format as regular object
-      for (const [key, value] of Object.entries(info)) {
+      Object.entries(info).forEach(([key, value]) => {
         if (value && typeof value === 'string' && value.length < 200) {
           const displayKey = key.charAt(0).toUpperCase() + key.slice(1);
           result += `${displayKey}: ${value}\n`;
         }
-      }
+      });
     } else {
       result += JSON.stringify(info, null, 2);
     }
-
+    
     return result.trim();
-  },
+  }
 };
 
 /**
@@ -574,46 +446,44 @@
 export const coreOperationsToolDefinitions = {
   'search-records': {
     name: 'search-records',
-    description:
-      'Universal search across all resource types (companies, people, records, tasks)',
-    inputSchema: searchRecordsSchema,
+    description: 'Universal search across all resource types (companies, people, records, tasks)',
+    inputSchema: searchRecordsSchema
   },
   'get-record-details': {
-    name: 'get-record-details',
+    name: 'get-record-details', 
     description: 'Get detailed information for any record type',
-    inputSchema: getRecordDetailsSchema,
+    inputSchema: getRecordDetailsSchema
   },
   'create-record': {
     name: 'create-record',
     description: 'Create a new record of any supported type',
-    inputSchema: createRecordSchema,
+    inputSchema: createRecordSchema
   },
   'update-record': {
     name: 'update-record',
     description: 'Update an existing record of any supported type',
-    inputSchema: updateRecordSchema,
+    inputSchema: updateRecordSchema
   },
   'delete-record': {
     name: 'delete-record',
     description: 'Delete a record of any supported type',
-    inputSchema: deleteRecordSchema,
+    inputSchema: deleteRecordSchema
   },
   'get-attributes': {
     name: 'get-attributes',
     description: 'Get attributes for any resource type',
-    inputSchema: getAttributesSchema,
+    inputSchema: getAttributesSchema
   },
   'discover-attributes': {
     name: 'discover-attributes',
     description: 'Discover available attributes for any resource type',
-    inputSchema: discoverAttributesSchema,
+    inputSchema: discoverAttributesSchema
   },
   'get-detailed-info': {
     name: 'get-detailed-info',
-    description:
-      'Get specific types of detailed information (contact, business, social)',
-    inputSchema: getDetailedInfoSchema,
-  },
+    description: 'Get specific types of detailed information (contact, business, social)',
+    inputSchema: getDetailedInfoSchema
+  }
 };
 
 /**
@@ -627,5 +497,5 @@
   'delete-record': deleteRecordConfig,
   'get-attributes': getAttributesConfig,
   'discover-attributes': discoverAttributesConfig,
-  'get-detailed-info': getDetailedInfoConfig,
+  'get-detailed-info': getDetailedInfoConfig
 };