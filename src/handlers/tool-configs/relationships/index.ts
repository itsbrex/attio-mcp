--- conflicted
+++ resolved
@@ -1,26 +1,14 @@
 /**
  * Relationship helper tool configurations
- *
+ * 
  * These tools provide intuitive ways to manage relationships between
  * people and companies in Attio, abstracting away the complexity of
  * which direction the relationship needs to be updated.
  */
-<<<<<<< HEAD
-
-import { getAttioClient } from '../../../api/attio-client.js';
-import {
-  getCompanyDetails,
-  updateCompany,
-} from '../../../objects/companies/index.js';
-import { getPersonDetails } from '../../../objects/people/index.js';
-import { createErrorResult } from '../../../utils/error-handler.js';
-import type { ToolConfig } from '../../tool-types.js';
-=======
 import { ToolConfig } from '../../tool-types.js';
 import { getCompanyDetails } from '../../../objects/companies/index.js';
 import { getPersonDetails } from '../../../objects/people/index.js';
 import { updateCompany } from '../../../objects/companies/index.js';
->>>>>>> 081b582b
 
 export interface LinkPersonToCompanyToolConfig extends ToolConfig {
   handler: (personId: string, companyId: string) => Promise<any>;
@@ -41,25 +29,19 @@
 /**
  * Helper function to link a person to a company by updating the company's team field
  */
-async function linkPersonToCompany(
-  personId: string,
-  companyId: string
-): Promise<any> {
+async function linkPersonToCompany(personId: string, companyId: string): Promise<any> {
   try {
     // Get current company details to preserve existing team members
     const company = await getCompanyDetails(companyId);
-
+    
     // Extract current team members
     const currentTeam = company.values?.team || [];
-    const currentTeamIds = Array.isArray(currentTeam)
-      ? currentTeam
-          .map(
-            (member: any) =>
-              member.target_record_id || member.record_id || member
-          )
-          .filter(Boolean)
-      : [];
-
+    const currentTeamIds = Array.isArray(currentTeam) 
+      ? currentTeam.map((member: any) => 
+          member.target_record_id || member.record_id || member
+        ).filter(Boolean)
+      : [];
+    
     // Check if person is already in the team
     if (currentTeamIds.includes(personId)) {
       return {
@@ -69,20 +51,15 @@
         personId,
       };
     }
-
+    
     // Add new person to team
     const updatedTeamIds = [...currentTeamIds, personId];
-
+    
     // Update company with new team
-<<<<<<< HEAD
-    const updatedCompany = await updateCompany(companyId, {
-      team: updatedTeamIds.map((id) => ({ target_record_id: id })),
-=======
     const _updatedCompany = await updateCompany(companyId, {
       team: updatedTeamIds.map(id => ({ target_record_id: id }))
->>>>>>> 081b582b
     });
-
+    
     return {
       success: true,
       message: 'Successfully linked person to company',
@@ -91,34 +68,26 @@
       teamSize: updatedTeamIds.length,
     };
   } catch (error) {
-    throw new Error(
-      `Failed to link person to company: ${(error as Error).message}`
-    );
+    throw new Error(`Failed to link person to company: ${(error as Error).message}`);
   }
 }
 
 /**
  * Helper function to unlink a person from a company
  */
-async function unlinkPersonFromCompany(
-  personId: string,
-  companyId: string
-): Promise<any> {
+async function unlinkPersonFromCompany(personId: string, companyId: string): Promise<any> {
   try {
     // Get current company details
     const company = await getCompanyDetails(companyId);
-
+    
     // Extract current team members
     const currentTeam = company.values?.team || [];
-    const currentTeamIds = Array.isArray(currentTeam)
-      ? currentTeam
-          .map(
-            (member: any) =>
-              member.target_record_id || member.record_id || member
-          )
-          .filter(Boolean)
-      : [];
-
+    const currentTeamIds = Array.isArray(currentTeam) 
+      ? currentTeam.map((member: any) => 
+          member.target_record_id || member.record_id || member
+        ).filter(Boolean)
+      : [];
+    
     // Check if person is in the team
     if (!currentTeamIds.includes(personId)) {
       return {
@@ -128,20 +97,15 @@
         personId,
       };
     }
-
+    
     // Remove person from team
-    const updatedTeamIds = currentTeamIds.filter((id) => id !== personId);
-
+    const updatedTeamIds = currentTeamIds.filter(id => id !== personId);
+    
     // Update company with new team
-<<<<<<< HEAD
-    const updatedCompany = await updateCompany(companyId, {
-      team: updatedTeamIds.map((id) => ({ target_record_id: id })),
-=======
     const _updatedCompany = await updateCompany(companyId, {
       team: updatedTeamIds.map(id => ({ target_record_id: id }))
->>>>>>> 081b582b
     });
-
+    
     return {
       success: true,
       message: 'Successfully unlinked person from company',
@@ -150,9 +114,7 @@
       teamSize: updatedTeamIds.length,
     };
   } catch (error) {
-    throw new Error(
-      `Failed to unlink person from company: ${(error as Error).message}`
-    );
+    throw new Error(`Failed to unlink person from company: ${(error as Error).message}`);
   }
 }
 
@@ -163,7 +125,7 @@
   try {
     const person = await getPersonDetails(personId);
     const companies = person.values?.companies || [];
-
+    
     return Array.isArray(companies)
       ? companies.map((company: any) => ({
           id: company.target_record_id || company.record_id || company,
@@ -171,9 +133,7 @@
         }))
       : [];
   } catch (error) {
-    throw new Error(
-      `Failed to get person's companies: ${(error as Error).message}`
-    );
+    throw new Error(`Failed to get person's companies: ${(error as Error).message}`);
   }
 }
 
@@ -184,7 +144,7 @@
   try {
     const company = await getCompanyDetails(companyId);
     const team = company.values?.team || [];
-
+    
     return Array.isArray(team)
       ? team.map((member: any) => ({
           id: member.target_record_id || member.record_id || member,
@@ -208,7 +168,7 @@
       return `Failed to link person to company: ${result.error}`;
     },
   } as LinkPersonToCompanyToolConfig,
-
+  
   unlinkPersonFromCompany: {
     name: 'unlink-person-from-company',
     handler: unlinkPersonFromCompany,
@@ -219,7 +179,7 @@
       return `Failed to unlink person from company: ${result.error}`;
     },
   } as UnlinkPersonFromCompanyToolConfig,
-
+  
   getPersonCompanies: {
     name: 'get-person-companies',
     handler: getPersonCompanies,
@@ -228,11 +188,11 @@
         return 'This person is not associated with any companies.';
       }
       return `Person is associated with ${companies.length} companies:\n${companies
-        .map((c) => `- ${c.name} (ID: ${c.id})`)
+        .map(c => `- ${c.name} (ID: ${c.id})`)
         .join('\n')}`;
     },
   } as GetPersonCompaniesToolConfig,
-
+  
   getCompanyTeam: {
     name: 'get-company-team',
     handler: getCompanyTeam,
@@ -241,7 +201,7 @@
         return 'This company has no team members.';
       }
       return `Company has ${team.length} team members:\n${team
-        .map((m) => `- ${m.name} (ID: ${m.id})`)
+        .map(m => `- ${m.name} (ID: ${m.id})`)
         .join('\n')}`;
     },
   } as GetCompanyTeamToolConfig,
@@ -251,8 +211,7 @@
 export const relationshipToolDefinitions = [
   {
     name: 'link-person-to-company',
-    description:
-      "Link a person to a company as a team member. This updates the company's team field to include the person.",
+    description: 'Link a person to a company as a team member. This updates the company\'s team field to include the person.',
     inputSchema: {
       type: 'object',
       properties: {
@@ -270,8 +229,7 @@
   },
   {
     name: 'unlink-person-from-company',
-    description:
-      "Remove a person from a company's team. This updates the company's team field to exclude the person.",
+    description: 'Remove a person from a company\'s team. This updates the company\'s team field to exclude the person.',
     inputSchema: {
       type: 'object',
       properties: {
